--- conflicted
+++ resolved
@@ -69,11 +69,8 @@
 hatch = "*"
 ipython = ">=8"
 notebook = ">=7.2"
-<<<<<<< HEAD
-=======
 jupytext = ">=1.16"
 pyarrow-stubs = ">=17.11,<18"
->>>>>>> 9c0adfbf
 
 # dependencies for project meta-work (e.g. updating project files from templates)
 [feature.meta.dependencies]
