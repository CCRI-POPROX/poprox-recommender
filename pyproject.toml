--- conflicted
+++ resolved
@@ -29,26 +29,11 @@
 ]
 
 [project.optional-dependencies]
-<<<<<<< HEAD
-# keep synchronized with feature.data.dependencies in pixi.toml
-# we want these here so the doc build can work with the eval code
-eval = ["docopt >=0.6", "pandas ~=2.0", "accelerate >=0.26.0"]
-=======
-eval = [
-  "docopt >=0.6",
-  "pandas ~=2.0",
-]
-deploy = [
-  "awslambdaric ~=2.2",
-]
+eval = ["docopt >=0.6", "pandas ~=2.0"]
+deploy = ["awslambdaric ~=2.2"]
 # declare extras for Torch install
-cpu = [
-  "torch~=2.2",
-]
-cuda = [
-  "torch~=2.2",
-]
->>>>>>> 2e0bf8d7
+cpu = ["torch~=2.2"]
+cuda = ["torch~=2.2"]
 
 [project.urls]
 Homepage = "https://docs.poprox.ai"
@@ -56,16 +41,8 @@
 
 ## dependencies for various task sets
 [dependency-groups]
-lint = [
-  "pre-commit ~=3.7",
-  "ruff >=0.4",
-  "pyright ~=1.1",
-]
-test = [
-  "requests >=2.31,<3",
-  "coverage >=6.5",
-  "pytest >=8",
-]
+lint = ["pre-commit ~=3.7", "ruff >=0.4", "pyright ~=1.1"]
+test = ["requests >=2.31,<3", "coverage >=6.5", "pytest >=8"]
 dev = [
   "hatch ~=1.13",
   "ipython >=8",
@@ -92,12 +69,7 @@
 
 ## UV index setup for PyTorch
 [tool.uv]
-conflicts = [
-  [
-    { extra = "cpu" },
-    { extra = "cuda" },
-  ],
-]
+conflicts = [[{ extra = "cpu" }, { extra = "cuda" }]]
 
 [tool.uv.sources]
 torch = [
