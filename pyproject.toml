--- conflicted
+++ resolved
@@ -19,12 +19,8 @@
   "fastapi[all]~=0.115.11",
   "mangum~=0.19.0",
   "uvicorn~=0.34.0",
-<<<<<<< HEAD
-  "lenskit~=2025.2",
+  "lenskit~=2025.3.0a2",
   "rouge-score==0.1.2",
-=======
-  "lenskit~=2025.3.0a2",
->>>>>>> 1f01bf22
   "nltk>=3.8,<4",
   "numpy>=1.26,<2",
   "torch~=2.2",
@@ -32,13 +28,10 @@
   "safetensors>=0.4,<1",
   "transformers[torch]>=4.41,<5",
   "rich ~=13.9",
-<<<<<<< HEAD
   "ipyparallel ~=8.0",
   "openai==1.55.3",
   "sentence-transformers ==3.2.1",
   "scikit-learn ==1.5.2",
-=======
->>>>>>> 1f01bf22
   "poprox-concepts @ git+https://github.com/CCRI-POPROX/poprox-concepts.git",
 ]
 
