--- conflicted
+++ resolved
@@ -28,23 +28,14 @@
   "transformers>=4.41,<5",
   "rich ~=13.9",
   "ipyparallel ~=8.0",
-<<<<<<< HEAD
   "openai==1.55.3",
   "sentence-transformers ==3.2.1",
   "scikit-learn ==1.5.2",
-  # we reference the zip file, so install doesn't need git
-  "poprox-concepts @ https://github.com/CCRI-POPROX/poprox-concepts/archive/refs/tags/v0.1.0.zip",
-]
-
-[project.optional-dependencies]
-eval = ["docopt >=0.6", "pandas ~=2.0"]
-=======
   "poprox-concepts @ git+https://github.com/CCRI-POPROX/poprox-concepts.git",
 ]
 
 [project.optional-dependencies]
 eval = ["docopt-ng >=0.9", "pandas ~=2.0"]
->>>>>>> 6f1635d8
 deploy = ["awslambdaric ~=2.2"]
 # declare extras for Torch install
 cpu = ["torch~=2.2"]
@@ -71,11 +62,7 @@
 data = [
   "dvc ~=3.51",
   "dvc-s3 >=3",
-<<<<<<< HEAD
-  "docopt >=0.6",
-=======
   "docopt-ng >=0.9",
->>>>>>> 6f1635d8
   "pandas ~=2.0",
   "matplotlib ~=3.6",
   "seaborn ~=0.13.2",
