--- conflicted
+++ resolved
@@ -2,11 +2,7 @@
 import sys
 from dataclasses import dataclass
 from functools import partial
-<<<<<<< HEAD
-from typing import Any, Dict, List, Optional
-=======
 from typing import Any
->>>>>>> b4cef920
 from uuid import UUID
 
 import numpy as np
@@ -17,10 +13,6 @@
 sys.path.append("../")
 from safetensors.torch import load_file
 from tqdm import tqdm
-<<<<<<< HEAD
-from safetensors.torch import load_file
-=======
->>>>>>> b4cef920
 from transformers import AutoTokenizer
 
 from poprox_concepts import Article, ClickHistory
@@ -75,13 +67,7 @@
     new_row = [str(row.article_id), []]
 
     try:
-<<<<<<< HEAD
-        new_row[1] = tokenizer.encode(
-            row.title, padding="max_length", max_length=30, truncation=True
-        )
-=======
         new_row[1] = tokenizer.encode(row.title, padding="max_length", max_length=30, truncation=True)
->>>>>>> b4cef920
 
     except IndexError:
         pass
@@ -100,11 +86,7 @@
 
 
 # prepare the news.tsv with information for NRMS model
-<<<<<<< HEAD
-def transform_article_features(articles: List[Article], tokenizer):
-=======
 def transform_article_features(articles: list[Article], tokenizer):
->>>>>>> b4cef920
     article_df = pd.DataFrame([article.model_dump() for article in articles])
     article_df.fillna(" ", inplace=True)
     parse_fn = partial(parse_row, tokenizer)
@@ -261,35 +243,24 @@
     similarity_matrix,
     user_embeddings,
     num_slots: int = 10,
-<<<<<<< HEAD
-    algo_params: Optional[Dict[str, Any]] = None,
+    algo_params: dict[str, Any] | None = None,
 ):
     algo_params = algo_params or {}
     theta = float(algo_params.get("theta", 0.8))
     lamb = float(algo_params.get('pfar_lamb', 1))
     tau = float(algo_params.get('pfar_tau', 1))
     diversify = str(algo_params.get('diversity_algo', 'mmr'))
-=======
-    algo_params: dict[str, Any] | None = None,
-):
-    algo_params = algo_params or {}
-    theta = float(algo_params.get("theta", 0.8))
->>>>>>> b4cef920
 
     recommendations = {}
     for user, user_vector in user_embeddings.items():
         pred = model.get_prediction(article_vectors, user_vector.squeeze())
         pred = pred.cpu().detach().numpy()
-<<<<<<< HEAD
         if diversify == 'mmr':
             recs = mmr_diversification(pred, similarity_matrix, theta=theta, topk=num_slots)
         if diversify == 'pfar':
             user_preference_dict = algo_params.get('user_topic_preference')
             recs =  pfar_diversification(user, pred, articles, user_preference_dict, lamb, tau, topk=num_slots)
 
-=======
-        recs = mmr_diversification(pred, similarity_matrix, theta=theta, topk=num_slots)
->>>>>>> b4cef920
         recommendations[user] = [articles[int(rec)] for rec in recs]
     return recommendations
 
@@ -304,11 +275,7 @@
     model_device,
     num_slots: int = 10,
     max_clicks_per_user: int = 50,
-<<<<<<< HEAD
-    algo_params: Optional[Dict[str, Any]] = None,
-=======
     algo_params: dict[str, Any] | None = None,
->>>>>>> b4cef920
 ):
     # Translate clicks JSON to dataframe
     user_df = build_clicks_df(click_history)
@@ -382,22 +349,12 @@
 
 
 def select_articles(
-<<<<<<< HEAD
-    todays_articles: List[Article],
-    past_articles: List[Article],
-    click_histories: List[ClickHistory],
-    num_slots: int,
-    algo_params: Optional[Dict[str, Any]] = None,
-) -> Dict[UUID, List[Article]]:
-
-=======
     todays_articles: list[Article],
     past_articles: list[Article],
     click_histories: list[ClickHistory],
     num_slots: int,
     algo_params: dict[str, Any] | None = None,
 ) -> dict[UUID, list[Article]]:
->>>>>>> b4cef920
     # Transform news to model features
     todays_article_features = transform_article_features(todays_articles, TOKENIZER)
 
@@ -415,13 +372,7 @@
     )
 
     # Compute today's article similarity matrix
-<<<<<<< HEAD
-    _, todays_article_vectors = build_article_embeddings(
-        todays_article_features, MODEL, DEVICE
-    )
-=======
     _, todays_article_vectors = build_article_embeddings(todays_article_features, MODEL, DEVICE)
->>>>>>> b4cef920
     similarity_matrix = compute_similarity_matrix(todays_article_vectors)
     user_preference_dict = user_topic_preference(past_articles, click_histories)
 
