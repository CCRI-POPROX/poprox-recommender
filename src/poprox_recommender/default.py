--- conflicted
+++ resolved
@@ -12,13 +12,9 @@
 sys.path.append('../')
 from tqdm import tqdm
 from nltk.tokenize import word_tokenize
-<<<<<<< HEAD
 from transformers import AutoTokenizer
-from poprox_recommender.domain import Article, ClickHistory
-=======
 
 from poprox_concepts import Article, ClickHistory
->>>>>>> 11370827
 from poprox_recommender.model.nrms import NRMS
 
 
