import random
from typing import Any
from uuid import UUID

from poprox_concepts import Article, ArticleSet, InterestProfile
from poprox_recommender.diversifiers import MMRDiversifier, PFARDiversifier
from poprox_recommender.embedders import ArticleEmbedder, UserEmbedder
from poprox_recommender.model import get_model
from poprox_recommender.scorers import ArticleScorer
from poprox_recommender.topics import user_topic_preference


def select_articles(
    candidate_articles: list[Article],
    past_articles: list[Article],
    interest_profile: InterestProfile,
    num_slots: int,
    algo_params: dict[str, Any] | None = None,
) -> dict[UUID, list[Article]]:
    candidate_articles = ArticleSet(articles=candidate_articles)
    past_articles = ArticleSet(articles=past_articles)

    click_history = interest_profile.click_history
    clicked_articles = list(filter(lambda a: a.article_id in set(click_history.article_ids), past_articles.articles))
    clicked_articles = ArticleSet(articles=clicked_articles)

    # This could be a component but should likely be moved upstream to the platform
    interest_profile.click_topic_counts = user_topic_preference(past_articles.articles, interest_profile.click_history)
    account_id = click_history.account_id

    algo_params = algo_params or {}
    diversify = str(algo_params.get("diversity_algo", "pfar"))

    rec = get_model()
    recommendations = {}
<<<<<<< HEAD
    if rec and click_history.article_ids:
        article_embedder = ArticleEmbedder(rec.model, rec.tokenizer, rec.device)
        user_embedder = UserEmbedder(rec.model, rec.device)
        article_scorer = ArticleScorer(rec.model)
=======
    # The following code should ONLY access the InterestProfile and ArticleSets defined above
    if MODEL and TOKENIZER and click_history.article_ids:
        article_embedder = ArticleEmbedder(MODEL, TOKENIZER, DEVICE)
        user_embedder = UserEmbedder(MODEL, DEVICE)
        article_scorer = ArticleScorer(MODEL)
>>>>>>> 33f8abd6

        candidate_articles = article_embedder(candidate_articles)
        clicked_articles = article_embedder(clicked_articles)

        interest_profile = user_embedder(clicked_articles, interest_profile)
        candidate_articles = article_scorer(candidate_articles, interest_profile)

        if diversify == "mmr":
            diversifier = MMRDiversifier(algo_params, num_slots)
            recs = diversifier(candidate_articles)

        elif diversify == "pfar":
            diversifier = PFARDiversifier(algo_params, num_slots)
            recs = diversifier(candidate_articles, interest_profile)

        recommendations[account_id] = recs.articles
    else:
        recommendations[account_id] = select_by_topic(
            candidate_articles.articles,
            interest_profile,
            num_slots,
        )

    return recommendations


def select_by_topic(todays_articles: list[Article], interest_profile: InterestProfile, num_slots: int):
    # Preference values from onboarding are 1-indexed, where 1 means "absolutely no interest."
    # We might want to normalize them to 0-indexed somewhere upstream, but in the mean time
    # this is one of the simpler ways to filter out topics people aren't interested in from
    # their early newsletters
    profile_topics = {
        interest.entity_name for interest in interest_profile.onboarding_topics if interest.preference > 1
    }

    other_articles = []
    topical_articles = []
    for article in todays_articles:
        article_topics = {mention.entity.name for mention in article.mentions}
        if len(profile_topics.intersection(article_topics)) > 0:
            topical_articles.append(article)
        else:
            other_articles.append(article)

    if len(topical_articles) >= num_slots:
        return random.sample(topical_articles, num_slots)
    else:
        return random.sample(topical_articles, len(topical_articles)) + random.sample(
            other_articles, num_slots - len(topical_articles)
        )<|MERGE_RESOLUTION|>--- conflicted
+++ resolved
@@ -31,20 +31,14 @@
     algo_params = algo_params or {}
     diversify = str(algo_params.get("diversity_algo", "pfar"))
 
-    rec = get_model()
+    model = get_model()
     recommendations = {}
-<<<<<<< HEAD
-    if rec and click_history.article_ids:
-        article_embedder = ArticleEmbedder(rec.model, rec.tokenizer, rec.device)
-        user_embedder = UserEmbedder(rec.model, rec.device)
-        article_scorer = ArticleScorer(rec.model)
-=======
+
     # The following code should ONLY access the InterestProfile and ArticleSets defined above
-    if MODEL and TOKENIZER and click_history.article_ids:
-        article_embedder = ArticleEmbedder(MODEL, TOKENIZER, DEVICE)
-        user_embedder = UserEmbedder(MODEL, DEVICE)
-        article_scorer = ArticleScorer(MODEL)
->>>>>>> 33f8abd6
+    if model and click_history.article_ids:
+        article_embedder = ArticleEmbedder(model.model, model.tokenizer, model.device)
+        user_embedder = UserEmbedder(model.model, model.device)
+        article_scorer = ArticleScorer(model.model)
 
         candidate_articles = article_embedder(candidate_articles)
         clicked_articles = article_embedder(clicked_articles)
