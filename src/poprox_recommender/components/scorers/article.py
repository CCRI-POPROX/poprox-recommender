--- conflicted
+++ resolved
@@ -15,16 +15,6 @@
         candidate_embeddings = candidate_articles.embeddings
         user_embedding = torch.nan_to_num(interest_profile.embedding)
 
-<<<<<<< HEAD
-        scored_articles = copy(candidate_articles)
-        if user_embedding is not None:
-            pred = torch.matmul(candidate_embeddings, user_embedding.t()).squeeze()
-            scored_articles.scores = pred.cpu().detach().numpy()
-        else:
-            scored_articles.scores = None
-
-        return scored_articles
-=======
         with_scores = candidate_articles.model_copy()
 
         if user_embedding is not None:
@@ -33,5 +23,4 @@
         else:
             with_scores.scores = None
 
-        return with_scores
->>>>>>> 38b42756
+        return with_scores