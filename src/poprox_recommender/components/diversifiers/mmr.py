--- conflicted
+++ resolved
@@ -1,9 +1,4 @@
-<<<<<<< HEAD
-import numpy as np
-from progress_api import make_progress
-=======
 import torch
->>>>>>> 1fa4166f
 
 from poprox_concepts import ArticleSet, InterestProfile
 from poprox_recommender.lkpipeline import Component
@@ -31,22 +26,10 @@
 
 def compute_similarity_matrix(todays_article_vectors):
     num_values = len(todays_article_vectors)
-<<<<<<< HEAD
-    similarity_matrix = np.zeros((num_values, num_values))
-    with make_progress(label="diversify", total=num_values) as pb:
-        for i, value1 in enumerate(todays_article_vectors):
-            value1 = value1.detach().cpu()
-            for j, value2 in enumerate(todays_article_vectors):
-                if i <= j:
-                    value2 = value2.detach().cpu()
-                    similarity_matrix[i, j] = similarity_matrix[j, i] = np.dot(value1, value2)
-        pb.update()
-=======
     # M is (n, k), where n = # articles & k = embed. dim.
     # M M^T is (n, n) matrix of pairwise dot products
     similarity_matrix = todays_article_vectors @ todays_article_vectors.T
     assert_tensor_size(similarity_matrix, num_values, num_values, label="sim-matrix", prefix=False)
->>>>>>> 1fa4166f
     return similarity_matrix
 
 
