<<<<<<< HEAD
import datetime
from collections import defaultdict

import numpy as np
=======
from collections import defaultdict

>>>>>>> 5e77cc09
import torch as th
import time
from openai import OpenAI
from sentence_transformers import SentenceTransformer
from sklearn.metrics.pairwise import cosine_similarity

from poprox_concepts import Article, ArticleSet, InterestProfile
from poprox_recommender.components.diversifiers.calibration import compute_kl_divergence
from poprox_recommender.lkpipeline import Component
from poprox_recommender.topics import extract_general_topics, extract_locality, normalized_category_count

<<<<<<< HEAD
=======
from poprox_concepts import Article, ArticleSet, InterestProfile
from poprox_recommender.components.diversifiers.calibration import compute_kl_divergence
from poprox_recommender.lkpipeline import Component
from poprox_recommender.topics import extract_general_topics, extract_locality, normalized_category_count

>>>>>>> 5e77cc09
# Only uncomment this in offline theta value exploration
# KL_VALUE_PATH = '/home/sun00587/research/News_Locality_Polarization/poprox-recommender-locality/outputs/theta_kl_values_11-17.txt'

MAX_RETRIES = 3
DELAY = 2
SEMANTIC_THRESHOLD = 0.2

class LocalityCalibrator(Component):
    def __init__(self, theta_local: float = 0.1, theta_topic: float = 0.1, num_slots=10):
        """
        TODOs: If set different theta_topic and theta_local values for different users,
        then can save them in interest_profile
        """
        self.theta_local = theta_local
        self.theta_topic = theta_topic
        self.num_slots = num_slots

<<<<<<< HEAD
    def __call__(self, candidate_articles: ArticleSet, interest_profile: InterestProfile, theta_topic: float, theta_locality: float) -> ArticleSet:
=======
    def __call__(
        self,
        candidate_articles: ArticleSet,
        interest_profile: InterestProfile,
    ) -> ArticleSet:
>>>>>>> 5e77cc09
        normalized_topic_prefs = self.compute_topic_prefs(interest_profile)
        normalized_locality_prefs = self.compute_local_prefs(candidate_articles)

        if candidate_articles.scores is not None:
            article_scores = th.sigmoid(th.tensor(candidate_articles.scores))
        else:
            article_scores = th.zeros(len(candidate_articles.articles))

        article_scores = article_scores.cpu().detach().numpy()

        article_indices, final_calibrations = self.calibration(
            article_scores,
            candidate_articles.articles,
            normalized_topic_prefs,
            normalized_locality_prefs,
<<<<<<< HEAD
            theta_topic,
            theta_locality,
=======
            self.theta_topic,
            self.theta_local,
>>>>>>> 5e77cc09
            topk=self.num_slots,
        )

        # Save computed kl divergence for topic and locality
        # Only uncomment this in offline theta value exploration
        # with open(KL_VALUE_PATH, 'a') as file:
        #     file.write('{}_top_{}_loc_{},{},{}\n'.format(str(interest_profile.profile_id), theta_topic, theta_locality, final_calibrations[0], final_calibrations[1]))

        return ArticleSet(
            articles=[candidate_articles.articles[idx] for idx in article_indices]
        )  # all selected articles

    def add_article_to_categories(self, rec_topics, article):
        rec_topics = rec_topics.copy()
        topics = extract_general_topics(article)
        for topic in topics:
            rec_topics[topic] = rec_topics[topic] + 1
        return rec_topics

    def add_article_to_localities(self, rec_localities, article):
        rec_localities = rec_localities.copy()
        localities = extract_locality(article)
        for local in localities:
            rec_localities[local] = rec_localities[local] + 1
        return rec_localities

    def normalized_categories_with_candidate(self, rec_categories, article):
        rec_categories_with_candidate = rec_categories.copy()
        rec_categories_with_candidate = self.add_article_to_categories(rec_categories_with_candidate, article)
        return normalized_category_count(rec_categories_with_candidate)

    def normalized_localities_with_candidate(self, rec_localities, article):
        rec_localities_with_candidate = rec_localities.copy()
        rec_localities_with_candidate = self.add_article_to_localities(rec_localities_with_candidate, article)
        return normalized_category_count(rec_localities_with_candidate)

    def calibration(
        self, relevance_scores, articles, topic_preferences, locality_preferences, theta_topic, theta_local, topk
    ) -> list[Article]:
        # MR_i = (1 - theta_topic - theta_local) * reward_i - theta_topic * C_topic - theta_local * C_local
        # R is all candidates (not selected yet)

        recommendations = []  # final recommendation (topk index)

        topic_categories = defaultdict(int)
        local_categories = defaultdict(int)

<<<<<<< HEAD
=======
        final_calibrations = [None, None]

>>>>>>> 5e77cc09
        for _ in range(topk):
            candidate = None  # next item
            best_candidate_score = float("-inf")

            for article_idx, article_score in enumerate(relevance_scores):  # iterate R for next item
                if article_idx in recommendations:
                    continue

                normalized_candidate_topics = self.normalized_categories_with_candidate(
                    topic_categories, articles[article_idx]
                )
                normalized_candidate_locality = self.normalized_localities_with_candidate(
                    local_categories, articles[article_idx]
                )

                calibration_topic = compute_kl_divergence(topic_preferences, normalized_candidate_topics)
                calibration_local = compute_kl_divergence(locality_preferences, normalized_candidate_locality)

                # TODO or other MOE
                adjusted_candidate_score = (
                    (1 - theta_local - theta_topic) * article_score
                    - (theta_topic * calibration_topic)
                    - (theta_local * calibration_local)
                )
                if adjusted_candidate_score > best_candidate_score:
                    best_candidate_score = adjusted_candidate_score
                    candidate = article_idx
<<<<<<< HEAD
=======
                    final_calibrations = [calibration_topic, calibration_local]
>>>>>>> 5e77cc09

            if candidate is not None:
                recommendations.append(candidate)
                topic_categories = self.add_article_to_categories(topic_categories, articles[candidate])
                local_categories = self.add_article_to_localities(local_categories, articles[candidate])

<<<<<<< HEAD
        return recommendations
=======
        return recommendations, final_calibrations
>>>>>>> 5e77cc09

    def compute_local_prefs(self, candidate_articles: ArticleSet):
        locality_preferences: dict[str, int] = defaultdict(int)
        candidate_articles = candidate_articles.articles

        for article in candidate_articles:
            candidate_locality = extract_locality(article) or set()
            for locality in candidate_locality:
                locality_preferences[locality] += 1
<<<<<<< HEAD
        
=======

>>>>>>> 5e77cc09
        normalized_locality_pres = normalized_category_count(locality_preferences)
        return normalized_locality_pres

    def compute_topic_prefs(self, interest_profile):
        topic_preferences: dict[str, int] = defaultdict(int)

        for interest in interest_profile.onboarding_topics:
            topic_preferences[interest.entity_name] = max(interest.preference - 1, 0)

        if interest_profile.click_topic_counts:
            for topic, click_count in interest_profile.click_topic_counts.items():
                topic_preferences[topic] += click_count

        normalized_topic_prefs = normalized_category_count(topic_preferences)
<<<<<<< HEAD
        return normalized_topic_prefs


###################### text generation part
'''
Logic behind context generation: 
find the top1 clicked article with semantic similarity above a pre-defined threshold 
if all clicked articles have semantic similarity below the threshold, then generate using the general topic interests 
'''

model = SentenceTransformer("all-MiniLM-L6-v2")

client = OpenAI(
    api_key="Put your key here",
)

def gpt_generate(system_prompt, content_prompt):
    retries = 0 
    message = [{"role": "system", "content": system_prompt}, {"role": "user", "content": content_prompt}]
    temperature = 0.2
    max_tokens = 512
    frequency_penalty = 0.0

    while retries < MAX_RETRIES: 
        try:
            chat_completion = client.chat.completions.create(
                messages=message,
                temperature=temperature,
                max_tokens=max_tokens,
                frequency_penalty=frequency_penalty,
                model="gpt-4o-mini",
            )
            return chat_completion.choices[0].message.content
        
        except Exception as e: 
            print(f'Fail to call OPENAI API: {e}')
            retries += 1
            if retries < MAX_RETRIES: 
                print(f"{retries} try to regenerate the context")
                time.sleep(DELAY)
            else: 
                raise


def get_time_weight(published_target, published_clicked):
    time_distance = abs((published_clicked - published_target).days)
    weight = 1 / np.log(1 + time_distance) if time_distance > 0 else 1  # Avoid log(1) when x = 0
    return weight


def related_indices(
    selected_subhead: str, selected_date: datetime, clicked_articles: list, time_decay: bool, topk_similar: int
):
    all_subheads = [selected_subhead] + [article.subhead for article in clicked_articles] 
    #is_original = [1 if article.is_original == 1 else 0 for article in clicked_articles]

    embeddings = model.encode(all_subheads)

    target_embedding = embeddings[0].reshape(1, -1)
    clicked_embeddings = embeddings[1:]
    similarities = cosine_similarity(target_embedding, clicked_embeddings)[0]
    #similarities = [similarities[i] * is_original[i] for i in range(len(is_original))]

    if time_decay:
        weights = [
            get_time_weight(selected_date, published_date)
            for published_date in [article.published_at for article in clicked_articles]
        ]
        similarities = similarities * weights

    # check if has similarity above the threshold 
    if np.max(similarities) < SEMANTIC_THRESHOLD:
        # If no articles are similar enough, 
        # we'll default to a general appraoch that 
        # uses the topk similar articles to generate a broad topic inspired context for the rec?
        return np.argsort(similarities)[-topk_similar:][::-1]
    else: 
        return np.argsort(similarities)[-1:][::-1]

    


def related_context(
    article: Article, clicked_articles: ArticleSet, time_decay: bool, topk_similar: int
):
    selected_subhead = article.subhead
    selected_date = article.published_at

    clicked_articles = clicked_articles.articles

    candidate_indices = related_indices(selected_subhead, selected_date, clicked_articles, time_decay, topk_similar)

    return [clicked_articles[index] for index in candidate_indices]


def generated_context(
    article: Article, clicked_articles: ArticleSet, time_decay: bool, topk_similar: int
):

    topk_similar = min(topk_similar, len(clicked_articles.articles))
    related_articles = related_context(article, clicked_articles, time_decay, topk_similar)

    if len(related_articles) == 1: 
        # high similarity, use the article to rewrite the subhead 

        news_list = {'MAIN NEWS': article.subhead , 
                     'RELATED NEWS': related_articles[0].subhead}
        
        input_prompt = f"{news_list}"

        generated_subhead = semantic_narrative(input_prompt)

    else: 
        news_list = {'MAIN NEWS': article.subhead, 
                     'RELATED NEWS': [related_articles[i].subhead for i in range(topk_similar)]}
        
        input_prompt = f"{news_list}"
        generated_subhead = highlevel_narrative(input_prompt)

    return generated_subhead


def semantic_narrative(news_list):
    system_prompt = ("You are an expert to rewrite the subheadline of MAIN NEWS in a natural and factural tone. "
    "I will provide you with two news articles: MAIN NEWS and RELATED NEWS that occurred before the MAIN NEWS. "
    "Please rewrite the subhead of MAIN NEWS by incorporting the user interests detected from the RELATED NEWS "
    "and how the RELATED NEWS set the stage for the MAIN NEWS. "
    "Please ensure that you maintain a logical flow, and present in a neutral and fatual tone in the rewritten subhead."
    )
    
    input_prompt = "News List: \n" + f"{news_list}"
    return gpt_generate(system_prompt, input_prompt)

def highlevel_narrative(news_list):
    system_prompt = ("You are an expert to rewrite the subheadline of MAIN NEWS in a natural and factural tone. "
    "I will provide you with MAIN NEWS and a list of RELATED NEWS that occurred before the MAIN NEWS."
    "Please rewrite the subhead of MAIN NEWS by incorporting the user interests detected from the RELATED NEWS "
    "and how the RELATED NEWS set the stage for the MAIN NEWS. "
    "Please ensure that you maintain a logical flow, and present in a neutral and fatual tone in the rewritten subhead."
    )
    
    input_prompt = "News List: \n" + f"{news_list}"
    return gpt_generate(system_prompt, input_prompt)
=======
        return normalized_topic_prefs
>>>>>>> 5e77cc09
<|MERGE_RESOLUTION|>--- conflicted
+++ resolved
@@ -1,12 +1,7 @@
-<<<<<<< HEAD
 import datetime
 from collections import defaultdict
 
 import numpy as np
-=======
-from collections import defaultdict
-
->>>>>>> 5e77cc09
 import torch as th
 import time
 from openai import OpenAI
@@ -18,20 +13,13 @@
 from poprox_recommender.lkpipeline import Component
 from poprox_recommender.topics import extract_general_topics, extract_locality, normalized_category_count
 
-<<<<<<< HEAD
-=======
-from poprox_concepts import Article, ArticleSet, InterestProfile
-from poprox_recommender.components.diversifiers.calibration import compute_kl_divergence
-from poprox_recommender.lkpipeline import Component
-from poprox_recommender.topics import extract_general_topics, extract_locality, normalized_category_count
-
->>>>>>> 5e77cc09
 # Only uncomment this in offline theta value exploration
 # KL_VALUE_PATH = '/home/sun00587/research/News_Locality_Polarization/poprox-recommender-locality/outputs/theta_kl_values_11-17.txt'
 
 MAX_RETRIES = 3
 DELAY = 2
 SEMANTIC_THRESHOLD = 0.2
+BASELINE_THETA_TOPIC = 0.3
 
 class LocalityCalibrator(Component):
     def __init__(self, theta_local: float = 0.1, theta_topic: float = 0.1, num_slots=10):
@@ -43,15 +31,7 @@
         self.theta_topic = theta_topic
         self.num_slots = num_slots
 
-<<<<<<< HEAD
-    def __call__(self, candidate_articles: ArticleSet, interest_profile: InterestProfile, theta_topic: float, theta_locality: float) -> ArticleSet:
-=======
-    def __call__(
-        self,
-        candidate_articles: ArticleSet,
-        interest_profile: InterestProfile,
-    ) -> ArticleSet:
->>>>>>> 5e77cc09
+    def __call__(self, candidate_articles: ArticleSet, interest_profile: InterestProfile) -> ArticleSet:
         normalized_topic_prefs = self.compute_topic_prefs(interest_profile)
         normalized_locality_prefs = self.compute_local_prefs(candidate_articles)
 
@@ -62,30 +42,36 @@
 
         article_scores = article_scores.cpu().detach().numpy()
 
-        article_indices, final_calibrations = self.calibration(
+        article_indices = self.calibration(
             article_scores,
             candidate_articles.articles,
             normalized_topic_prefs,
             normalized_locality_prefs,
-<<<<<<< HEAD
-            theta_topic,
-            theta_locality,
-=======
             self.theta_topic,
-            self.theta_local,
->>>>>>> 5e77cc09
+            self.theta_locality,
             topk=self.num_slots,
         )
 
-        # Save computed kl divergence for topic and locality
-        # Only uncomment this in offline theta value exploration
-        # with open(KL_VALUE_PATH, 'a') as file:
-        #     file.write('{}_top_{}_loc_{},{},{}\n'.format(str(interest_profile.profile_id), theta_topic, theta_locality, final_calibrations[0], final_calibrations[1]))
+        baseline_indices = self.calibration(
+            article_scores, 
+            candidate_articles.articles, 
+            normalized_topic_prefs, 
+            normalized_locality_prefs, 
+            BASELINE_THETA_TOPIC, # constant 
+            0, 
+            topk = self.num_slots,
+        )
+      
+        for idx in article_indices:
+            if idx not in baseline_indices:
+                candidate_articles.articles[idx].flag = 1
+            else:
+                candidate_articles.articles[idx].flag = 0
 
         return ArticleSet(
             articles=[candidate_articles.articles[idx] for idx in article_indices]
-        )  # all selected articles
-
+        )  
+    
     def add_article_to_categories(self, rec_topics, article):
         rec_topics = rec_topics.copy()
         topics = extract_general_topics(article)
@@ -121,11 +107,6 @@
         topic_categories = defaultdict(int)
         local_categories = defaultdict(int)
 
-<<<<<<< HEAD
-=======
-        final_calibrations = [None, None]
-
->>>>>>> 5e77cc09
         for _ in range(topk):
             candidate = None  # next item
             best_candidate_score = float("-inf")
@@ -153,21 +134,13 @@
                 if adjusted_candidate_score > best_candidate_score:
                     best_candidate_score = adjusted_candidate_score
                     candidate = article_idx
-<<<<<<< HEAD
-=======
-                    final_calibrations = [calibration_topic, calibration_local]
->>>>>>> 5e77cc09
 
             if candidate is not None:
                 recommendations.append(candidate)
                 topic_categories = self.add_article_to_categories(topic_categories, articles[candidate])
                 local_categories = self.add_article_to_localities(local_categories, articles[candidate])
 
-<<<<<<< HEAD
         return recommendations
-=======
-        return recommendations, final_calibrations
->>>>>>> 5e77cc09
 
     def compute_local_prefs(self, candidate_articles: ArticleSet):
         locality_preferences: dict[str, int] = defaultdict(int)
@@ -177,11 +150,7 @@
             candidate_locality = extract_locality(article) or set()
             for locality in candidate_locality:
                 locality_preferences[locality] += 1
-<<<<<<< HEAD
         
-=======
-
->>>>>>> 5e77cc09
         normalized_locality_pres = normalized_category_count(locality_preferences)
         return normalized_locality_pres
 
@@ -196,7 +165,6 @@
                 topic_preferences[topic] += click_count
 
         normalized_topic_prefs = normalized_category_count(topic_preferences)
-<<<<<<< HEAD
         return normalized_topic_prefs
 
 
@@ -339,7 +307,4 @@
     )
     
     input_prompt = "News List: \n" + f"{news_list}"
-    return gpt_generate(system_prompt, input_prompt)
-=======
-        return normalized_topic_prefs
->>>>>>> 5e77cc09
+    return gpt_generate(system_prompt, input_prompt)