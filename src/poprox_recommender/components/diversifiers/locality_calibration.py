--- conflicted
+++ resolved
@@ -2,10 +2,10 @@
 from collections import defaultdict
 
 import torch as th
-from lenskit.pipeline import Component
+from pydantic import BaseModel
 
 from poprox_concepts.domain import Article, CandidateSet, InterestProfile
-from poprox_recommender.components.diversifiers.calibration import compute_kl_divergence
+from poprox_recommender.components.diversifiers.calibration import Calibrator, compute_kl_divergence
 from poprox_recommender.topics import (
     extract_general_topics,
     extract_locality,
@@ -18,16 +18,14 @@
 logger = logging.getLogger(__name__)
 
 
-<<<<<<< HEAD
-class LocalityCalibrator(Component):
-    def __init__(self, theta_locality: float = 0.55, theta_topic: float = 0.3, num_slots=10):
-        """
-        TODOs: If set different theta_topic and theta_local values for different users,
-        then can save them in interest_profile
-        """
-        self.theta_locality = theta_locality
-        self.theta_topic = theta_topic
-        self.num_slots = num_slots
+class LocalityCalibratorConfig(BaseModel):
+    theta_locality: float = 0.55
+    theta_topic: float = 0.3
+    num_slots: int = 10
+
+
+class LocalityCalibrator(Calibrator):
+    config: LocalityCalibratorConfig
 
     def __call__(
         self,
@@ -36,19 +34,11 @@
         theta_topic: float | None,
         theta_locality: float | None,
     ) -> CandidateSet:
-        theta_topic = self.theta_topic if theta_topic is None else theta_topic
-        theta_locality = self.theta_locality if theta_locality is None else theta_locality
+        theta_topic = self.config.theta_topic if theta_topic is None else theta_topic
+        theta_locality = self.config.theta_locality if theta_locality is None else theta_locality
 
         normalized_topic_prefs = LocalityCalibrator.compute_topic_prefs(interest_profile)
         normalized_locality_prefs = self.compute_local_prefs(candidate_articles)
-=======
-# Locality Calibration uses MMR
-# to rerank recommendations according to
-# locality calibration
-class LocalityCalibrator(Calibrator):
-    def __call__(self, candidate_articles: CandidateSet, interest_profile: InterestProfile) -> RecommendationList:
-        normalized_locality_prefs = normalized_category_count(interest_profile.click_locality_counts)
->>>>>>> 6f1635d8
 
         if candidate_articles.scores is not None:
             article_scores = th.sigmoid(th.tensor(candidate_articles.scores))
@@ -67,14 +57,9 @@
             candidate_articles.articles,
             normalized_topic_prefs,
             normalized_locality_prefs,
-<<<<<<< HEAD
             theta_topic,
             theta_locality,
-            topk=self.num_slots,
-=======
-            self.config.theta,
             topk=self.config.num_slots,
->>>>>>> 6f1635d8
         )
 
         selected = CandidateSet(
