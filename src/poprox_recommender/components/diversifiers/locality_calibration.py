--- conflicted
+++ resolved
@@ -1,31 +1,18 @@
-<<<<<<< HEAD
-import datetime
-=======
 import logging
->>>>>>> 7564b444
 from collections import defaultdict
 
-import numpy as np
 import torch as th
-import time
-from openai import OpenAI
-from sentence_transformers import SentenceTransformer
-from sklearn.metrics.pairwise import cosine_similarity
 
 from poprox_concepts import Article, ArticleSet, InterestProfile
 from poprox_recommender.components.diversifiers.calibration import compute_kl_divergence
 from poprox_recommender.lkpipeline import Component
-from poprox_recommender.paths import model_file_path
 from poprox_recommender.topics import extract_general_topics, extract_locality, normalized_category_count
 
 LOCALITY_DISTANCE_THRESHOLD = 0.1
 
+
 logger = logging.getLogger(__name__)
 
-MAX_RETRIES = 3
-DELAY = 2
-SEMANTIC_THRESHOLD = 0.2
-BASELINE_THETA_TOPIC = 0.3
 
 class LocalityCalibrator(Component):
     def __init__(self, theta_locality: float = 0.1, theta_topic: float = 0.1, num_slots=10):
@@ -37,9 +24,6 @@
         self.theta_topic = theta_topic
         self.num_slots = num_slots
 
-<<<<<<< HEAD
-    def __call__(self, candidate_articles: ArticleSet, interest_profile: InterestProfile) -> ArticleSet:
-=======
     def __call__(
         self,
         candidate_articles: ArticleSet,
@@ -50,8 +34,7 @@
         theta_topic = self.theta_topic if theta_topic is None else theta_topic
         theta_locality = self.theta_locality if theta_locality is None else theta_locality
 
->>>>>>> 7564b444
-        normalized_topic_prefs = self.compute_topic_prefs(interest_profile)
+        normalized_topic_prefs = LocalityCalibrator.compute_topic_prefs(interest_profile)
         normalized_locality_prefs = self.compute_local_prefs(candidate_articles)
 
         if candidate_articles.scores is not None:
@@ -61,38 +44,6 @@
 
         article_scores = article_scores.cpu().detach().numpy()
 
-<<<<<<< HEAD
-        article_indices = self.calibration(
-            article_scores,
-            candidate_articles.articles,
-            normalized_topic_prefs,
-            normalized_locality_prefs,
-            self.theta_topic,
-            self.theta_locality,
-            topk=self.num_slots,
-        )
-
-        baseline_indices = self.calibration(
-            article_scores, 
-            candidate_articles.articles, 
-            normalized_topic_prefs, 
-            normalized_locality_prefs, 
-            BASELINE_THETA_TOPIC, # constant 
-            0, 
-            topk = self.num_slots,
-        )
-      
-        for idx in article_indices:
-            if idx not in baseline_indices:
-                candidate_articles.articles[idx].flag = 1
-            else:
-                candidate_articles.articles[idx].flag = 0
-
-        return ArticleSet(
-            articles=[candidate_articles.articles[idx] for idx in article_indices]
-        )  
-    
-=======
         article_indices, topic_only_article_indices, final_calibrations, localities_outside_threshold = (
             self.calibration(
                 article_scores,
@@ -117,7 +68,6 @@
 
         return article_set
 
->>>>>>> 7564b444
     def add_article_to_categories(self, rec_topics, article):
         rec_topics = rec_topics.copy()
         topics = extract_general_topics(article)
@@ -152,6 +102,8 @@
         topic_categories = defaultdict(int)
         topic_only_categories = defaultdict(int)
         local_categories = defaultdict(int)
+
+        final_calibrations = [None, None]
 
         for _ in range(topk):
             candidate = None  # next item
@@ -189,6 +141,7 @@
                 if adjusted_candidate_score > best_candidate_score:
                     best_candidate_score = adjusted_candidate_score
                     candidate = article_idx
+                    final_calibrations = [calibration_topic, calibration_local]
 
                 if adjusted_topic_candidate_score > best_topic_candidate_score:
                     best_topic_candidate_score = adjusted_topic_candidate_score
@@ -199,9 +152,6 @@
                 topic_categories = self.add_article_to_categories(topic_categories, articles[candidate])
                 local_categories = self.add_article_to_localities(local_categories, articles[candidate])
 
-<<<<<<< HEAD
-        return recommendations
-=======
             if topic_candidate is not None:
                 topic_only_recommendations.append(topic_candidate)
                 topic_only_categories = self.add_article_to_categories(topic_only_categories, articles[topic_candidate])
@@ -218,7 +168,6 @@
         ]
 
         return recommendations, topic_only_recommendations, final_calibrations, localities_outside_threshold
->>>>>>> 7564b444
 
     def compute_local_prefs(self, candidate_articles: ArticleSet):
         locality_preferences: dict[str, int] = defaultdict(int)
@@ -228,11 +177,12 @@
             candidate_locality = extract_locality(article) or set()
             for locality in candidate_locality:
                 locality_preferences[locality] += 1
-        
+
         normalized_locality_pres = normalized_category_count(locality_preferences)
         return normalized_locality_pres
 
-    def compute_topic_prefs(self, interest_profile):
+    @staticmethod
+    def compute_topic_prefs(interest_profile):
         topic_preferences: dict[str, int] = defaultdict(int)
         # TODO uncomment to verify interest profile bug
         # logger.info(f"Interest Profile {interest_profile.click_topic_counts}")
@@ -244,148 +194,4 @@
                 topic_preferences[topic] += click_count
 
         normalized_topic_prefs = normalized_category_count(topic_preferences)
-        return normalized_topic_prefs
-
-
-###################### text generation part
-'''
-Logic behind context generation: 
-find the top1 clicked article with semantic similarity above a pre-defined threshold 
-if all clicked articles have semantic similarity below the threshold, then generate using the general topic interests 
-'''
-
-model = SentenceTransformer("all-MiniLM-L6-v2")
-
-client = OpenAI(
-    api_key="Put your key here",
-)
-
-def gpt_generate(system_prompt, content_prompt):
-    retries = 0 
-    message = [{"role": "system", "content": system_prompt}, {"role": "user", "content": content_prompt}]
-    temperature = 0.2
-    max_tokens = 512
-    frequency_penalty = 0.0
-
-    while retries < MAX_RETRIES: 
-        try:
-            chat_completion = client.chat.completions.create(
-                messages=message,
-                temperature=temperature,
-                max_tokens=max_tokens,
-                frequency_penalty=frequency_penalty,
-                model="gpt-4o-mini",
-            )
-            return chat_completion.choices[0].message.content
-        
-        except Exception as e: 
-            print(f'Fail to call OPENAI API: {e}')
-            retries += 1
-            if retries < MAX_RETRIES: 
-                print(f"{retries} try to regenerate the context")
-                time.sleep(DELAY)
-            else: 
-                raise
-
-
-def get_time_weight(published_target, published_clicked):
-    time_distance = abs((published_clicked - published_target).days)
-    weight = 1 / np.log(1 + time_distance) if time_distance > 0 else 1  # Avoid log(1) when x = 0
-    return weight
-
-
-def related_indices(
-    selected_subhead: str, selected_date: datetime, clicked_articles: list, time_decay: bool, topk_similar: int
-):
-    all_subheads = [selected_subhead] + [article.subhead for article in clicked_articles] 
-    #is_original = [1 if article.is_original == 1 else 0 for article in clicked_articles]
-
-    embeddings = model.encode(all_subheads)
-
-    target_embedding = embeddings[0].reshape(1, -1)
-    clicked_embeddings = embeddings[1:]
-    similarities = cosine_similarity(target_embedding, clicked_embeddings)[0]
-    #similarities = [similarities[i] * is_original[i] for i in range(len(is_original))]
-
-    if time_decay:
-        weights = [
-            get_time_weight(selected_date, published_date)
-            for published_date in [article.published_at for article in clicked_articles]
-        ]
-        similarities = similarities * weights
-
-    # check if has similarity above the threshold 
-    if np.max(similarities) < SEMANTIC_THRESHOLD:
-        # If no articles are similar enough, 
-        # we'll default to a general appraoch that 
-        # uses the topk similar articles to generate a broad topic inspired context for the rec?
-        return np.argsort(similarities)[-topk_similar:][::-1]
-    else: 
-        return np.argsort(similarities)[-1:][::-1]
-
-    
-
-
-def related_context(
-    article: Article, clicked_articles: ArticleSet, time_decay: bool, topk_similar: int
-):
-    selected_subhead = article.subhead
-    selected_date = article.published_at
-
-    clicked_articles = clicked_articles.articles
-
-    candidate_indices = related_indices(selected_subhead, selected_date, clicked_articles, time_decay, topk_similar)
-
-    return [clicked_articles[index] for index in candidate_indices]
-
-
-def generated_context(
-    article: Article, clicked_articles: ArticleSet, time_decay: bool, topk_similar: int
-):
-
-    topk_similar = min(topk_similar, len(clicked_articles.articles))
-    related_articles = related_context(article, clicked_articles, time_decay, topk_similar)
-
-    if len(related_articles) == 1: 
-        # high similarity, use the article to rewrite the subhead 
-
-        news_list = {'MAIN NEWS': article.subhead , 
-                     'RELATED NEWS': related_articles[0].subhead}
-        
-        input_prompt = f"{news_list}"
-
-        generated_subhead = semantic_narrative(input_prompt)
-
-    else: 
-        news_list = {'MAIN NEWS': article.subhead, 
-                     'RELATED NEWS': [related_articles[i].subhead for i in range(topk_similar)]}
-        
-        input_prompt = f"{news_list}"
-        generated_subhead = highlevel_narrative(input_prompt)
-
-    return generated_subhead
-
-
-def semantic_narrative(news_list):
-    system_prompt = ("You are an professional editor to rewrite the MAIN NEWS in a natural and factural tone. "
-    "You are provided a MAIN NEWS to be recommended and a RELATED NEWS that a user read before. "
-    "Please rewrite the MAIN NEWS by implicitly connecting it to RELATED NEWS and "
-    "incorporatinig the relevant user interests detected from RELATED NEWS. "
-    "Please ensure that the rewritten MAIN NEWS is presented concisely in a neutral and fatual tone."
-    )
-
-
-    
-    input_prompt = "News List: \n" + f"{news_list}"
-    return gpt_generate(system_prompt, input_prompt)
-
-def highlevel_narrative(news_list):
-    system_prompt = ("You are an professional editor to rewrite the MAIN NEWS in a natural and factural tone. "
-    "You are provided a MAIN NEWS to be recommended and a list of RELATED NEWS that a user read before. "
-    "Please rewrite the MAIN NEWS by implicitly connecting it to RELATED NEWS and "
-    "incorporatinig the relevant user interests detected from RELATED NEWS. "
-    "Please ensure that the rewritten MAIN NEWS is presented concisely in a neutral and fatual tone."
-    )
-    
-    input_prompt = "News List: \n" + f"{news_list}"
-    return gpt_generate(system_prompt, input_prompt)+        return normalized_topic_prefs