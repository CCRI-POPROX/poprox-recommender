--- conflicted
+++ resolved
@@ -17,40 +17,25 @@
         combined_score = defaultdict(float)
         combined_article = {}
 
-<<<<<<< HEAD
-        if candidates1.articles is not None and candidates1.scores is not None:
-=======
         if candidates1.scores is not None:
->>>>>>> 545ad671
             for article, score in zip(candidates1.articles, candidates1.scores):
                 article_id = article.article_id
                 combined_score[article_id] += score
                 combined_article[article_id] = article
 
-<<<<<<< HEAD
-        if candidates2.articles is not None and candidates2.scores is not None:
-            for article, score in zip(candidates2.articles, candidates2.scores):
-                article_id = article.article_id
-                if self.config.combiner == "sub":
-                    combined_score[article_id] -= score
-                else:
-                    combined_score[article_id] += score
-                combined_article[article_id] = article
-
-        merged_scores = []
-        merged_articles = []
-=======
         if candidates2.scores is not None:
             for article, score in zip(candidates2.articles, candidates2.scores):
                 article_id = article.article_id
                 combined_score[article_id] += score
                 combined_article[article_id] = article
->>>>>>> 545ad671
 
         if self.config.combiner == "avg":
             denominator = 2
         else:
             denominator = 1
+
+        merged_scores = []
+        merged_articles = []
 
         for key, score in combined_score.items():
             merged_articles.append(combined_article[key])
