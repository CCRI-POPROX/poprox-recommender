--- conflicted
+++ resolved
@@ -1,706 +1,696 @@
-import asyncio
-import json
-import logging
-from datetime import datetime, timedelta
-from typing import Counter
-
-import numpy as np
-from lenskit.pipeline import Component
-from openai import AsyncOpenAI
-from sentence_transformers import SentenceTransformer
-from sklearn.metrics.pairwise import cosine_similarity
-
-from poprox_concepts.domain import (
-    Article,
-    CandidateSet,
-    InterestProfile,
-    RecommendationList,
-)
-from poprox_recommender.components.diversifiers.locality_calibration import (
-    LocalityCalibrator,
-)
-from poprox_recommender.paths import model_file_path
-
-MAX_RETRIES = 3
-DELAY = 2
-SEMANTIC_THRESHOLD = 0.5
-BASELINE_THETA_TOPIC = 0.3
-NUM_TOPICS = 3
-DAYS = 14
-
-logger = logging.getLogger(__name__)
-
-TOPIC_DESCRIPTIONS = {
-    "U.S. news": "News and events within the United States, \
-covering a wide range of topics including politics, \
-economy, social issues, cultural developments, crime, \
-education, healthcare, and other matters of national significance.",
-    "World news": "News and events from across the globe, \
-focusing on international developments, global politics, \
-conflicts, diplomacy, trade, cultural exchanges, and \
-issues that affect multiple nations or regions.",
-    "Politics": "The activities and functions of a governing body, \
-the administration of its internal and external affairs, \
-and the political issues that governments confront. \
-Includes governance of political entities at all levels \
-(country, state, city, etc.), and all government branches \
-(executive, judicial, legislative, military, law enforcement). \
-Also includes international governing bodies such as the UN.",
-    "Business": "All commercial, industrial, financial and \
-economic activities involving individuals, corporations, \
-financial markets, governments and other organizations \
-across all countries and regions.",
-    "Entertainment": "All forms of visual and performing arts, \
-design arts, books and literature, film and television, \
-music, and popular entertainment. Refers primarily to \
-the art and entertainment itself and to those who create, \
-perform, or interpret it. For business contexts, \
-see 'Media and entertainment industry'.",
-    "Sports": "Organized competitive activities, usually physical in \
-nature, and the systems and practices that support them. \
-Includes all team and individual sports at all levels. \
-Also includes sports media, business, equipment, issues, and controversies.",
-    "Health": "Condition, care, and treatment of the mind and body. \
-Includes diseases, illnesses, injuries, medicine, \
-medical procedures, preventive care, health services, \
-and public health issues.",
-    "Science": "The ongoing discovery and increase of human knowledge \
-through systematic and disciplined experimentation, \
-and the body of knowledge thus obtained. Includes all branches \
-of natural and social sciences, scientific issues \
-and controversies, space exploration, and similar topics. \
-May include some aspects of 'applied science', \
-but for content about inventions, computers, engineering, etc., \
-Technology is often a more appropriate category.",
-    "Technology": "Tools, machines, systems or techniques, \
-especially those derived from scientific knowledge and \
-often electronic or digital in nature, for implementation \
-in industry and/or everyday human activities. \
-Includes all types of technological innovations and \
-products, such as computers, communication and \
-entertainment devices, software, industrial advancements, \
-and the issues and controversies that technology gives rise to.",
-    "Lifestyle": "The way a person lives, including interests, \
-attitudes, personal and domestic style, values, relationships, \
-hobbies, recreation, travel, personal care and grooming, \
-and day-to-day activities.",
-    "Religion": "All topics related to religion and its place in society, \
-particularly socially and politically controversial topics. \
-See terms for individual belief systems for their \
-activities at all levels of organization.",
-    "Climate and environment": "The natural or physical world,\
-and especially the relationship between nature \
-(ecosystems, wildlife, the atmosphere, water, land, etc.) \
-and human beings. Includes the effects of human activities \
-on the environment and vice versa, as well as the \
-management of nature by humans. May also include \
-discussions of the natural world that are unrelated \
-to humans or human activity.",
-    "Education": "The processes of teaching and learning in \
-an institutional setting, including all topics related \
-to the establishment and management of educational institutions.",
-    "Oddities": "Unusual, quirky, or strange stories that \
-capture attention due to their uniqueness, humor, or \
-unexpected nature. Often includes tales of rare occurrences, \
-peculiar behaviors, or bizarre phenomena.",
-}
-
-
-event_system_prompt_old = (
-    "You are an Associated Press editor tasked to rewrite a news preview in a factual tone. "
-    "You are provided with [[MAIN_NEWS]] and [[RELATED_NEWS]] each with a HEADLINE, SUB_HEADLINE, and BODY. "
-    "The [[MAIN_NEWS]] HEADLINE and SUB_HEADLINE should be rewritten using the following rules. "
-    "Rules: "
-    "1. ***Explicitly*** integrate ideas or implications from the [[RELATED_NEWS]] HEADLINE, SUB_HEADLINE, "
-    "and BODY to rewrite the [[MAIN_NEWS]] HEADLINE and SUB_HEADLINE. The connection should be meaningful, "
-    "not just mentioned in passing. "
-    "2. Reframe an element of the [[MAIN_NEWS]] BODY in the [[MAIN_NEWS]] HEADLINE and SUB_HEADLINE to emphasize a "
-    "natural progression, contrast, or deeper context between the [[MAIN_NEWS]] BODY the [[RELATED_NEWS]] BODY. "
-    "Highlight how the [[MAIN_NEWS]] BODY builds on, challenges, or expands reader's prior understanding. "
-    "3. Avoid minimal rewording of the original [[MAIN_NEWS]] HEADLINE and SUB_HEADLINE—introduce a fresh angle that "
-    "makes the connection to [[RELATED_NEWS]] feel insightful and engaging. "
-    "4. The rewritten article should have a HEADLINE and SUB_HEADLINE. "
-    "5. The rewritten SUB_HEADLINE should NOT end in punctuation. "
-    "6. The rewrriten HEADLINE should be approximately the same length as the [[MAIN_NEWS]] HEADLINE. "
-    "7. The rewrriten SUB_HEADLINE should be approximately the same length as the [[MAIN_NEWS]] SUB_HEADLINE. "
-    "8. Ensure the rewritten article is neutral and accurately describes the [[MAIN_NEWS]] BODY. "
-    "9. Your response should only include JSON parseable by json.loads() in the form "
-    '\'{"HEADLINE": "[REWRITTEN_HEADLINE]", "SUB_HEADLINE": "[REWRITTEN_SUBHEADLINE]"}\'.'
-)
-
-event_system_prompt = (
-    "You are an Associated Press editor tasked to rewrite a news preview in a factual tone. "
-    "You are provided with [[MAIN_NEWS]] with a BODY and past [[RELATED_NEWS]] with a HEADLINE, SUB_HEADLINE, "
-    "and BODY. The user may not be interested in [[MAIN_NEWS]]. The user previously read the past [[RELATED_NEWS]]. "
-    "Create a [[MAIN_NEWS]] HEADLINE and SUB_HEADLINE that appeals to their interests using the following rules.\n"
-    "Rules:\n"
-    "1. ***Explicitly*** integrate the [[RELATED_NEWS]] HEADLINE, SUB_HEADLINE, "
-    "and BODY into the [[MAIN_NEWS]] HEADLINE and SUB_HEADLINE. The connection should be meaningful, "
-    "not just mentioned in passing.\n"
-    "2. Reframe an element of the [[MAIN_NEWS]] BODY in the [[MAIN_NEWS]] HEADLINE and SUB_HEADLINE to emphasize a "
-    "natural progression, contrast, or deeper context between the [[MAIN_NEWS]] BODY the [[RELATED_NEWS]] BODY. "
-    "Highlight how the [[MAIN_NEWS]] BODY builds on, challenges, or expands reader's prior understanding.\n"
-    "3. The [[MAIN_NEWS]] SUB_HEADLINE should NOT end in punctuation.\n"
-    "4. Only proper nouns should be capitalized in the [[MAIN_NEWS]] HEADLINE.\n"
-    "5. The [[MAIN_NEWS]] HEADLINE should be approximately {} words long.\n"
-    "6. The [[MAIN_NEWS]] SUB_HEADLINE should be approximately {} words long.\n"
-    "7. The [[MAIN_NEWS]] HEADLINE and SUB_HEADLINE should be neutral and accurately describe the [[MAIN_NEWS]] BODY.\n"
-    "8. Your response should only include JSON parseable by json.loads() in the form "
-    '\'{{"HEADLINE": "[REWRITTEN_HEADLINE]", "SUB_HEADLINE": "[REWRITTEN_SUBHEADLINE]"}}\'.'
-)
-
-topic_system_prompt_old = (
-    "You are an Associated Press editor tasked to rewrite a news preview in a factual tone. "
-    "You are provided with a list of a user's broad [[INTERESTED_TOPICS]] and [[MAIN_NEWS]] with a "
-    "HEADLINE, SUB_HEADLINE, and BODY. "
-    "The [[MAIN_NEWS]] HEADLINE and SUB_HEADLINE should be rewritten using the following rules. "
-    "Rules: "
-    "1. ***Explicitly*** integrate one or more of the user's prior reading habbits from [[INTERESTED_TOPICS]] to "
-    "rewrite the [[MAIN_NEWS]] HEADLINE and SUB_HEADLINE in a way that naturally reshapes the focus."
-    "2. Reframe an element of the [[MAIN_NEWS]] BODY in the [[MAIN_NEWS]] HEADLINE and SUB_HEADLINE to emphasize an "
-    "angle or passage that directly appeals to the user's [[INTERESTED_TOPICS]] to make this news particularly "
-    "relevant. Highlight an unexpected connection or unique insight between [[MAIN_NEWS]] BODY and "
-    "the user's broad [[INTERESTED_TOPICS]]. "
-    "3. Avoid minimal rewording of the original [[MAIN_NEWS]] HEADLINE and SUB_HEADLINE—introduce a fresh angle on the "
-    "[[MAIN_NEWS]] BODY that makes the connection to [[INTERESTED_TOPICS]] feel insightful and engaging. "
-    "4. The rewritten article should have a HEADLINE and SUB_HEADLINE. "
-    "5. The rewritten SUB_HEADLINE should NOT end in punctuation. "
-    "6. The rewrriten HEADLINE should be approximately the same length as the [[MAIN_NEWS]] HEADLINE. "
-    "7. The rewrriten SUB_HEADLINE should be approximately the same length as the [[MAIN_NEWS]] SUB_HEADLINE. "
-    "8. Ensure the rewritten article is neutral and accurately describes the [[MAIN_NEWS]] BODY. "
-    "9. Your response should only include JSON parseable by json.loads() in the form "
-    '\'{"HEADLINE": "[REWRITTEN_HEADLINE]", "SUB_HEADLINE": "[REWRITTEN_SUBHEADLINE]"}\'.'
-)
-
-topic_system_prompt = (
-    "You are an Associated Press editor tasked to rewrite a news preview in a factual tone. "
-    "You are provided with a list of a user's broad [[INTERESTED_TOPICS]] with a topics and an AP defintions "
-    "and [[MAIN_NEWS]] with a BODY. The user may not be interested in [[MAIN_NEWS]]. "
-    "Create a [[MAIN_NEWS]] HEADLINE and SUB_HEADLINE that appeals to their interests using the following rules.\n"
-    "Rules:\n"
-    "1. ***Implicitly*** integrate one or more of the user's prior reading habbits from [[INTERESTED_TOPICS]] "
-    "into the [[MAIN_NEWS]] HEADLINE and SUB_HEADLINE in a way that naturally reshapes the focus of the news preview "
-    "to the user's interests.\n"
-    "2. Reframe an element of the [[MAIN_NEWS]] BODY in the [[MAIN_NEWS]] HEADLINE and SUB_HEADLINE to emphasize an "
-    "angle or passage that directly appeals to the user's [[INTERESTED_TOPICS]] to make this news particularly "
-    "relevant. Highlight an unexpected connection or unique insight between [[MAIN_NEWS]] BODY and "
-    "the user's broad [[INTERESTED_TOPICS]].\n"
-    "3. The [[MAIN_NEWS]] SUB_HEADLINE should NOT end in punctuation.\n"
-    "4. Only proper nouns should be capitalized in the [[MAIN_NEWS]] HEADLINE.\n"
-    "5. The [[MAIN_NEWS]] HEADLINE should be approximately {} words long.\n"
-    "6. The [[MAIN_NEWS]] SUB_HEADLINE should be approximately {} words long.\n"
-    "7. The [[MAIN_NEWS]] HEADLINE and SUB_HEADLINE should be neutral and accurately describe the [[MAIN_NEWS]] BODY.\n"
-    "8. Your response should only include JSON parseable by json.loads() in the form "
-    '\'{{"HEADLINE": "[REWRITTEN_HEADLINE]", "SUB_HEADLINE": "[REWRITTEN_SUBHEADLINE]"}}\'.'
-)
-
-refine_system_prompt = (
-    "You are an Associated Press editor tasked with refining rewritten news previews. "
-    "Each preview consists of a HEADLINE and a SUB_HEADLINE. Your goal is to ensure that HEADLINEs and SUB_HEADLINEs "
-    "in different previews do not rely on the same words or strategies to emphasize key topics or related news. "
-    "If a HEADLINE and SUB_HEADLINE in a preview are too similar to others in how they highlight key points, rewrite "
-    "them to introduce variation while preserving their meaning. However, if a preview already uses a distinct "
-    "approach from others, do not modify it and return it unchanged. Changes should not alter the meaning of the "
-    "HEADLINE or SUB_HEADLINE. Your response must include the same number of rewritten news previews as the input, "
-    "keeping unmodified previews intact. The rewritten SUB_HEADLINE should NOT end in punctuation. Only proper nouns "
-    "should be capitalized in the [[MAIN_NEWS]] HEADLINE. "
-    "Return only JSON parseable by json.loads(), in the format: "
-    '\'{"REWRITTEN_NEWS_PREVIEWS": [{"HEADLINE": "[REWRITTEN_HEADLINE]", "SUB_HEADLINE": "[REWRITTEN_SUBHEADLINE]"}]}\''
-)
-
-
-class ContextGenerator(Component):
-<<<<<<< HEAD
-    def __init__(self, text_generation=False, time_decay=True, dev_mode=False):
-=======
-    def __init__(self, text_generation=False, time_decay=True, dev_mode=True):
->>>>>>> b133282f
-        self.text_generation = text_generation
-        self.time_decay = time_decay
-        self.dev_mode = dev_mode
-        self.previous_context_articles = []
-        if self.dev_mode:
-            logger.info("Dev_mode is true, using live OpenAI client...")
-            self.client = AsyncOpenAI(api_key="<<<<Your Prompt HERE>>>>")
-            logger.info("Successfully instantiated OpenAI client...")
-        self.model = SentenceTransformer(str(model_file_path("all-MiniLM-L6-v2")))
-
-    def __call__(
-        self,
-        clicked: CandidateSet,
-        selected: CandidateSet,
-        interest_profile: InterestProfile,
-    ) -> RecommendationList:
-        logger.error(f"clicked embeddings {len(clicked.embeddings)}")
-        logger.error(f"selected embeddings {len(selected.embeddings)}")
-        # logger.error(f"Selected object fields: {', '.join(vars(selected).keys())}")
-        extras = []
-<<<<<<< HEAD
-        if self.dev_mode:
-            # selected = self.generate_newsletter(clicked, selected, interest_profile)
-            selected, extras = asyncio.run(self.generate_newsletter(clicked, selected, interest_profile))
-=======
-        # selected = self.generate_newsletter(clicked, selected, interest_profile)
-        selected, extras = asyncio.run(self.generate_newsletter(clicked, selected, interest_profile))
-        logger.error(f"Final extras: {extras}")
->>>>>>> b133282f
-        return RecommendationList(articles=selected.articles, extras=extras)
-
-    async def generate_newsletter(
-        self,
-        clicked: CandidateSet,
-        selected: CandidateSet,
-        interest_profile: InterestProfile,
-    ):
-        topic_distribution = LocalityCalibrator.compute_topic_prefs(interest_profile)
-        top_topics = []
-        if topic_distribution:
-            topic_distribution.pop("U.S. news", None)
-            topic_distribution.pop("World news", None)
-            sorted_topics = sorted(topic_distribution.items(), key=lambda item: item[1], reverse=True)
-            top_topics = [(key, count) for key, count in sorted_topics[:NUM_TOPICS]]
-
-        treated_articles = []
-        tasks = []
-        extras = [{} for _ in range(len(selected.articles))]
-        related_articles = []
-
-        for i in range(len(selected.embeddings)):
-            article_embedding = selected.embeddings[i]
-            article = selected.articles[i]
-            if selected.treatment_flags[i]:
-                related_articles.append(
-                    self.related_context(article, article_embedding, clicked, self.time_decay, extras[i])
-                )
-            else:
-                related_articles.append(None)
-
-        for i in range(len(selected.articles)):
-            article = selected.articles[i]
-            if selected.treatment_flags[i]:
-                task = self.generate_treatment_preview(
-                    article,
-                    top_topics,
-                    related_articles[i],
-                    extras[i],
-                    # article, clicked, self.time_decay, top_topics,  extras[i]
-                )
-                tasks.append((article, task))
-
-        results = await asyncio.gather(*(task[1] for task in tasks), return_exceptions=True)
-
-        for (article, _), result in zip(tasks, results):
-            if isinstance(result, Exception):
-                logger.error(f"Error generating context for article: {result}")
-            else:
-                article.headline, article.subhead = result  # type: ignore
-                treated_articles.append(article)
-
-        await self.diversify_treatment_previews(treated_articles)
-
-        return selected, extras
-
-    async def generate_treatment_preview(
-        self,
-        article: Article,
-        # clicked_articles: CandidateSet,
-        # time_decay: bool,
-        top_topics: list,
-        related_article: Article,
-        extra_logging: dict,
-    ):
-        # related_article = self.related_context(article, clicked_articles, time_decay, extra_logging)
-        headline_length = len(article.headline.split())
-        subhead_length = len(article.subhead.split())
-
-        if related_article is not None:
-            # high similarity, use the top-1 article to rewrite the rec
-            article_prompt = f"""
-[[MAIN_NEWS]]
-    BODY_TEXT: {article.body}
-[[RELATED_NEWS]]
-    HEADLINE: {related_article.headline}
-    SUB_HEADLINE: {related_article.subhead}
-    BODY_TEXT: {related_article.body}
-"""  # noqa: E501
-            # HEADLINE: {article.headline}
-            # SUB_HEADLINE: {article.subhead}
-
-            logger.info(
-                f"Generating event-level narrative for '{article.headline[:30]}' from related article '{related_article.headline[:30]}'"  # noqa: E501
-            )
-            logger.info(
-                f"Using prompt: {topic_system_prompt.format(headline_length, subhead_length)}\n\n{article_prompt}"
-            )
-            extra_logging["prompt_level"] = "event"
-            if self.dev_mode:
-                rec_headline, rec_subheadline = await self.async_gpt_generate(
-                    event_system_prompt.format(headline_length, subhead_length),
-                    article_prompt,
-                    article.headline,
-                    article.subhead,
-                )
-            else:
-                raise Exception("Not generating GPT previews in dev mode")
-        else:
-            if top_topics:
-                article_prompt = f"""
-[[INTERESTED_TOPICS]]: { {f"{top_count_pair[0]}: {TOPIC_DESCRIPTIONS[top_count_pair[0]]}" for top_count_pair in top_topics} }
-[[MAIN_NEWS]]
-    BODY_TEXT: {article.body}
-"""  # noqa: E501
-                # [[INTERESTED_TOPICS]]: {[top_count_pair[0] for top_count_pair in top_topics]}
-                # HEADLINE: {article.headline}
-                # SUB_HEADLINE: {article.subhead}
-
-                logger.info(f"Generating topic-level narrative for related article: {article.headline[:30]}")
-                logger.info(
-                    f"Using prompt: {topic_system_prompt.format(headline_length, subhead_length)}\n\n{article_prompt}"
-                )
-                extra_logging["prompt_level"] = "topic"
-                for ind, top_count_pair in enumerate(top_topics):
-                    extra_logging["top_{}_topic".format(ind)] = top_count_pair[0]
-                    extra_logging["top_{}_topic_ratio".format(ind)] = float(top_count_pair[1])
-                if self.dev_mode:
-                    rec_headline, rec_subheadline = await self.async_gpt_generate(
-                        topic_system_prompt.format(headline_length, subhead_length),
-                        article_prompt,
-                        article.headline,
-                        article.subhead,
-                    )
-                else:
-                    raise Exception("Not generating GPT previews in dev mode")
-            else:
-                logger.warning(
-                    f"No topic_distribution for generating high-level narrative for {article.headline[:30]}. Falling back to original preview..."  # noqa: E501
-                )
-                extra_logging["prompt_level"] = "none"
-                rec_headline, rec_subheadline = article.headline, article.subhead
-        return rec_headline, rec_subheadline
-
-    async def diversify_treatment_previews(
-        self,
-        articles: list[Article],
-    ):
-        input_prompt = []
-        for i, article in enumerate(articles):
-            article_prompt = f"""
-                HEADLINE: {article.headline}
-                SUB_HEADLINE: {article.subhead}
-            """  # noqa: E501
-            input_prompt.append(article_prompt)
-
-        try:
-            if self.dev_mode:
-                rewritten_previews = await self.async_gpt_diversify(
-                    refine_system_prompt, input_prompt, len(input_prompt)
-                )
-            else:
-                raise Exception("Not generating GPT previews in dev mode")
-        except Exception as e:
-            logger.error(f"Error in call to OPENAI API: {e}. Falling back to all original preview...")
-            return articles
-
-        for i, rewritten_preview in enumerate(rewritten_previews):
-            articles[i].headline = rewritten_preview["HEADLINE"]
-            articles[i].subhead = rewritten_preview["SUB_HEADLINE"]
-
-        return articles
-
-    def related_context(
-        self,
-        article: Article,
-        article_embedding: list,
-        clicked_set: CandidateSet,
-        time_decay: bool,
-        extra_logging: dict,
-    ):
-        # selected_subhead = article.subhead
-        selected_date = article.published_at
-
-        clicked_articles = clicked_set.articles
-        time0 = selected_date - timedelta(days=DAYS)
-
-        logger.info(f"Previously used article ids: {self.previous_context_articles}")
-        clicked_articles = [
-            article
-            for article in clicked_articles
-            if article.published_at >= time0 and article.article_id not in self.previous_context_articles
-        ]
-        filtered_clicked_embeddings = [
-            embedding
-            for article, embedding in zip(clicked_articles, clicked_set.embeddings)
-            if article.published_at >= time0 and article.article_id not in self.previous_context_articles
-        ]
-        candidate_indices = self.related_indices(
-            # selected_subhead, selected_date, clicked_articles, time_decay, extra_logging
-            article_embedding,
-            selected_date,
-            clicked_articles,
-            filtered_clicked_embeddings,
-            time_decay,
-            extra_logging,
-        )
-        if len(candidate_indices) == 0:
-            return None
-
-        self.previous_context_articles.append(clicked_articles[candidate_indices[0]].article_id)
-        return clicked_articles[candidate_indices[0]]
-
-    def related_indices(
-        self,
-        # selected_subhead: str,
-        selected_article_embedding,
-        selected_date: datetime,
-        clicked_articles: list,
-        clicked_article_embeddings,
-        time_decay: bool,
-        extra_logging: dict,
-    ):
-        # all_subheads = [selected_subhead] + [article.subhead for article in clicked_articles]
-        # embeddings = self.model.encode(all_subheads)
-
-        target_embedding = selected_article_embedding.reshape(1, -1)
-        # clicked_embeddings = embeddings[1:]
-        if len(clicked_article_embeddings) != 0:
-            similarities = cosine_similarity(target_embedding, clicked_article_embeddings)[0]
-        else:
-            return []
-
-        logger.info(f"Similarity scores: {similarities}")
-        # CHECK threshold [0.2, 0, 0.2]
-        for i in range(len(similarities)):
-            val = similarities[i]
-            if val < SEMANTIC_THRESHOLD:
-                similarities[i] = 0
-
-        most_sim_article_ind = np.argmax(similarities)
-        highest_sim = float(similarities[most_sim_article_ind])
-        if highest_sim < SEMANTIC_THRESHOLD:
-            extra_logging["similarity"] = float(similarities[most_sim_article_ind])
-            extra_logging["context_article"] = str(clicked_articles[most_sim_article_ind].article_id)
-            return []
-
-        elif time_decay:
-            weights = [
-                self.get_time_weight(selected_date, published_date)
-                for published_date in [article.published_at for article in clicked_articles]
-            ]
-            weighted_similarities = similarities * weights
-
-            selected_indices = np.argsort(weighted_similarities)[-1:]
-            extra_logging["similarity"] = float(similarities[selected_indices[0]])
-            extra_logging["context_article"] = str(clicked_articles[selected_indices[0]].article_id)
-            return selected_indices
-
-        else:
-            selected_indices = np.argsort(similarities)[-1:]
-            extra_logging["similarity"] = float(similarities[selected_indices[0]])
-            extra_logging["context_article"] = str(clicked_articles[selected_indices[0]].article_id)
-            return selected_indices
-
-    def get_time_weight(self, published_target, published_clicked):
-        time_distance = abs((published_clicked - published_target).days)
-        weight = 1 / np.log(1 + time_distance) if time_distance > 0 else 1  # Avoid log(1) when x = 0
-        return weight
-
-    def rewritten_previews_feedback(self, rewritten_previews, expected_output_n):
-        if not isinstance(rewritten_previews, dict) and "REWRITTEN_NEWS_PREVIEWS" not in rewritten_previews:
-            logger.warning("GPT response invald and doesn't contain a list of previews. Retrying...")
-            feedback = (
-                "Your response isn't JSON parseable by json.loads() in the format "
-                '\'{"REWRITTEN_NEWS_PREVIEWS": [{"HEADLINE": "[REWRITTEN_HEADLINE]", "SUB_HEADLINE": "[REWRITTEN_SUBHEADLINE]"}]}\'. '  # noqa: E501
-                "It should include a rewritten HEADLINE and SUB_HEADLINE for each article in the list of "
-                "REWRITTEN_NEWS_PREVIEWS. Ensure your response is valid JSON parseable by json.loads() that "
-                f"includes all {expected_output_n} rewritten articles."
-            )
-            return feedback
-        elif len(rewritten_previews["REWRITTEN_NEWS_PREVIEWS"]) != expected_output_n:
-            logger.warning(
-                f"GPT response invald and is missing previews {len(rewritten_previews['REWRITTEN_NEWS_PREVIEWS'])} != {expected_output_n}. Retrying..."  # noqa: E501
-            )
-            feedback = (
-                f"Your response JSON of 'REWRITTEN_NEWS_PREVIEWS' doesn't include all {expected_output_n} "
-                "rewritten articles. Ensure your response is valid JSON parseable by json.loads() that "
-                f"includes all {expected_output_n} rewritten articles."
-            )
-            return feedback
-
-        topic_usage_counter = Counter()
-        feedback = ""
-        capilization_feedback = False
-        dict_feedback = False
-        for item in rewritten_previews["REWRITTEN_NEWS_PREVIEWS"]:
-            if not dict_feedback and not isinstance(item, dict) or set(item.keys()) != {"HEADLINE", "SUB_HEADLINE"}:
-                logger.warning(f"GPT response invald for {item}. Retrying...")
-                feedback_add = (
-                    "Your response includes one or more articles not in the format "
-                    '\'{"HEADLINE": "[REWRITTEN_HEADLINE]", "SUB_HEADLINE": "[REWRITTEN_SUBHEADLINE]"}\'. '
-                    f"Ensure all {expected_output_n} rewritten articles contain both a HEADLINE and SUB_HEADLINE "
-                    "and are included in JSON parseable by json.loads() in the format "
-                    '\'{"REWRITTEN_NEWS_PREVIEWS": [{"HEADLINE": "[REWRITTEN_HEADLINE]", "SUB_HEADLINE": "[REWRITTEN_SUBHEADLINE]"}]}\'. '  # noqa: E501
-                )
-                feedback = feedback + "\n" + feedback_add
-                dict_feedback = True
-
-            headline_words = item["HEADLINE"].split()
-            capitalized_words = sum(1 for word in headline_words if word[0].isupper())
-
-            if not capilization_feedback and capitalized_words > len(headline_words) / 2:
-                feedback_add = (
-                    "Your response includes many capitalized letters. "
-                    "Ensure only proper nouns and appropriate words are capitalized in the HEADLINE."
-                )
-                feedback = feedback + "\n" + feedback_add
-                capilization_feedback = True
-
-            full_text = item["HEADLINE"] + " " + item["SUB_HEADLINE"]
-            for topic in TOPIC_DESCRIPTIONS.keys():
-                topic_count = full_text.lower().count(topic.lower())
-                topic_usage_counter[topic] += topic_count
-
-        overused_topics = [topic for topic, count in topic_usage_counter.items() if count > 2]
-        if overused_topics:
-            feedback_add = (
-                "Your response overuses certain topic names. "
-                f"The following words appear more than twice: {', '.join(overused_topics)}. "
-                "Ensure each topic is mentioned explicitly in no more than twice across all news previews."
-            )
-            feedback = feedback + "\n" + feedback_add
-
-        if feedback.strip():
-            return feedback
-        else:
-            return False
-
-    def rewritten_preview_feedback(self, rewritten_preview):
-        if not isinstance(rewritten_preview, dict) and (
-            "HEADLINE" not in rewritten_preview or "SUB_HEADLINE" not in rewritten_preview
-        ):
-            logger.warning(f"GPT response invald for {rewritten_preview}. Retrying...")
-            feedback = (
-                "Your response is not in the format "
-                '\'{"HEADLINE": "[REWRITTEN_HEADLINE]", "SUB_HEADLINE": "[REWRITTEN_SUBHEADLINE]"}\'. '
-                "Ensure the rewritten article contains both a HEADLINE and SUB_HEADLINE "
-                "and is valid JSON parseable by json.loads()."
-            )
-            return feedback
-
-        headline_words = rewritten_preview["HEADLINE"].split()
-        capitalized_words = sum(1 for word in headline_words if word[0].isupper())
-
-        if capitalized_words > len(headline_words) / 2:
-            feedback = "Ensure only proper nouns and appropriate words are capitalized in the HEADLINE."
-            return feedback
-
-        return False
-
-    async def async_gpt_generate(self, system_prompt, content_prompt, original_headline, original_subhead):
-        message = [
-            {"role": "system", "content": [{"type": "text", "text": system_prompt}]},
-            {"role": "user", "content": [{"type": "text", "text": content_prompt}]},
-        ]
-
-        temperature = 0.2
-        max_tokens = 2000
-        frequency_penalty = 0.0
-        chat_completion = await self.client.beta.chat.completions.parse(
-            messages=message,
-            response_format={"type": "json_object"},
-            temperature=temperature,
-            max_tokens=max_tokens,
-            frequency_penalty=frequency_penalty,
-            model="gpt-4o-mini",
-        )
-        logger.info(
-            f"Original headline: {original_headline}\nOriginal subhead: {original_subhead}\n"
-            f"GPT response: {chat_completion.choices[0].message.content}"
-        )
-
-        rewritten_preview = json.loads(chat_completion.choices[0].message.content)
-        feedback = self.rewritten_preview_feedback(rewritten_preview)
-        if feedback:
-            logger.warning(f"GPT response invalid. Retrying with feedback '{feedback}'")
-            reprompt_message = [
-                {"role": "system", "content": [{"type": "text", "text": system_prompt}]},
-                {"role": "user", "content": [{"type": "text", "text": content_prompt}]},
-                {
-                    "role": "assistant",
-                    "content": [{"type": "text", "text": chat_completion.choices[0].message.content}],
-                },
-                {"role": "user", "content": [{"type": "text", "text": feedback}]},
-            ]
-
-            chat_completion = await self.client.beta.chat.completions.parse(
-                messages=reprompt_message,
-                response_format={"type": "json_object"},
-                temperature=temperature,
-                max_tokens=max_tokens,
-                frequency_penalty=frequency_penalty,
-                model="gpt-4o-mini",
-            )
-
-            logger.info(f"GPT reprompt response: {chat_completion.choices[0].message.content}")
-            rewritten_preview = json.loads(chat_completion.choices[0].message.content)
-
-            feedback = self.rewritten_preview_feedback(rewritten_preview)
-            if feedback:
-                raise ValueError(f"GPT response still invalid. Failing from feedback '{feedback}'")
-
-        return (
-            rewritten_preview["HEADLINE"],
-            rewritten_preview["SUB_HEADLINE"],
-        )
-
-    async def async_gpt_diversify(self, system_prompt, content_prompt, expected_output_n):
-        message = [
-            {"role": "system", "content": [{"type": "text", "text": system_prompt}]},
-            {
-                "role": "user",
-                "content": [{"type": "text", "text": rewritten_news} for rewritten_news in content_prompt],
-            },
-        ]
-        temperature = 0.2
-        max_tokens = 2000
-        frequency_penalty = 0.0
-        chat_completion = await self.client.beta.chat.completions.parse(
-            messages=message,
-            response_format={"type": "json_object"},
-            temperature=temperature,
-            max_tokens=max_tokens,
-            frequency_penalty=frequency_penalty,
-            model="gpt-4o-mini",
-        )
-        logger.info(f"GPT response: {chat_completion.choices[0].message.content}")
-
-        rewritten_previews = json.loads(chat_completion.choices[0].message.content)
-        feedback = self.rewritten_previews_feedback(rewritten_previews, expected_output_n)
-        if feedback:
-            logger.warning(f"GPT response invalid. Retrying with feedback '{feedback}'")
-            reprompt_message = [
-                {"role": "system", "content": [{"type": "text", "text": system_prompt}]},
-                {"role": "user", "content": [{"type": "text", "text": main_news} for main_news in content_prompt]},
-                {
-                    "role": "assistant",
-                    "content": [{"type": "text", "text": chat_completion.choices[0].message.content}],
-                },
-                {"role": "user", "content": [{"type": "text", "text": feedback}]},
-            ]
-
-            chat_completion = await self.client.beta.chat.completions.parse(
-                messages=reprompt_message,
-                response_format={"type": "json_object"},
-                temperature=temperature,
-                max_tokens=max_tokens,
-                frequency_penalty=frequency_penalty,
-                model="gpt-4o-mini",
-            )
-
-            logger.info(f"GPT reprompt response: {chat_completion.choices[0].message.content}")
-            rewritten_previews = json.loads(chat_completion.choices[0].message.content)
-
-            feedback = self.rewritten_previews_feedback(rewritten_previews, expected_output_n)
-            if feedback:
-                raise ValueError(f"GPT response still invalid. Failing from feedback '{feedback}'")
-
-        return rewritten_previews["REWRITTEN_NEWS_PREVIEWS"]
+import asyncio
+import json
+import logging
+from datetime import datetime, timedelta
+from typing import Counter
+
+import numpy as np
+from lenskit.pipeline import Component
+from openai import AsyncOpenAI
+from sentence_transformers import SentenceTransformer
+from sklearn.metrics.pairwise import cosine_similarity
+
+from poprox_concepts.domain import (
+    Article,
+    CandidateSet,
+    InterestProfile,
+    RecommendationList,
+)
+from poprox_recommender.components.diversifiers.locality_calibration import (
+    LocalityCalibrator,
+)
+from poprox_recommender.paths import model_file_path
+
+MAX_RETRIES = 3
+DELAY = 2
+SEMANTIC_THRESHOLD = 0.5
+BASELINE_THETA_TOPIC = 0.3
+NUM_TOPICS = 3
+DAYS = 14
+
+logger = logging.getLogger(__name__)
+
+TOPIC_DESCRIPTIONS = {
+    "U.S. news": "News and events within the United States, \
+covering a wide range of topics including politics, \
+economy, social issues, cultural developments, crime, \
+education, healthcare, and other matters of national significance.",
+    "World news": "News and events from across the globe, \
+focusing on international developments, global politics, \
+conflicts, diplomacy, trade, cultural exchanges, and \
+issues that affect multiple nations or regions.",
+    "Politics": "The activities and functions of a governing body, \
+the administration of its internal and external affairs, \
+and the political issues that governments confront. \
+Includes governance of political entities at all levels \
+(country, state, city, etc.), and all government branches \
+(executive, judicial, legislative, military, law enforcement). \
+Also includes international governing bodies such as the UN.",
+    "Business": "All commercial, industrial, financial and \
+economic activities involving individuals, corporations, \
+financial markets, governments and other organizations \
+across all countries and regions.",
+    "Entertainment": "All forms of visual and performing arts, \
+design arts, books and literature, film and television, \
+music, and popular entertainment. Refers primarily to \
+the art and entertainment itself and to those who create, \
+perform, or interpret it. For business contexts, \
+see 'Media and entertainment industry'.",
+    "Sports": "Organized competitive activities, usually physical in \
+nature, and the systems and practices that support them. \
+Includes all team and individual sports at all levels. \
+Also includes sports media, business, equipment, issues, and controversies.",
+    "Health": "Condition, care, and treatment of the mind and body. \
+Includes diseases, illnesses, injuries, medicine, \
+medical procedures, preventive care, health services, \
+and public health issues.",
+    "Science": "The ongoing discovery and increase of human knowledge \
+through systematic and disciplined experimentation, \
+and the body of knowledge thus obtained. Includes all branches \
+of natural and social sciences, scientific issues \
+and controversies, space exploration, and similar topics. \
+May include some aspects of 'applied science', \
+but for content about inventions, computers, engineering, etc., \
+Technology is often a more appropriate category.",
+    "Technology": "Tools, machines, systems or techniques, \
+especially those derived from scientific knowledge and \
+often electronic or digital in nature, for implementation \
+in industry and/or everyday human activities. \
+Includes all types of technological innovations and \
+products, such as computers, communication and \
+entertainment devices, software, industrial advancements, \
+and the issues and controversies that technology gives rise to.",
+    "Lifestyle": "The way a person lives, including interests, \
+attitudes, personal and domestic style, values, relationships, \
+hobbies, recreation, travel, personal care and grooming, \
+and day-to-day activities.",
+    "Religion": "All topics related to religion and its place in society, \
+particularly socially and politically controversial topics. \
+See terms for individual belief systems for their \
+activities at all levels of organization.",
+    "Climate and environment": "The natural or physical world,\
+and especially the relationship between nature \
+(ecosystems, wildlife, the atmosphere, water, land, etc.) \
+and human beings. Includes the effects of human activities \
+on the environment and vice versa, as well as the \
+management of nature by humans. May also include \
+discussions of the natural world that are unrelated \
+to humans or human activity.",
+    "Education": "The processes of teaching and learning in \
+an institutional setting, including all topics related \
+to the establishment and management of educational institutions.",
+    "Oddities": "Unusual, quirky, or strange stories that \
+capture attention due to their uniqueness, humor, or \
+unexpected nature. Often includes tales of rare occurrences, \
+peculiar behaviors, or bizarre phenomena.",
+}
+
+
+event_system_prompt_old = (
+    "You are an Associated Press editor tasked to rewrite a news preview in a factual tone. "
+    "You are provided with [[MAIN_NEWS]] and [[RELATED_NEWS]] each with a HEADLINE, SUB_HEADLINE, and BODY. "
+    "The [[MAIN_NEWS]] HEADLINE and SUB_HEADLINE should be rewritten using the following rules. "
+    "Rules: "
+    "1. ***Explicitly*** integrate ideas or implications from the [[RELATED_NEWS]] HEADLINE, SUB_HEADLINE, "
+    "and BODY to rewrite the [[MAIN_NEWS]] HEADLINE and SUB_HEADLINE. The connection should be meaningful, "
+    "not just mentioned in passing. "
+    "2. Reframe an element of the [[MAIN_NEWS]] BODY in the [[MAIN_NEWS]] HEADLINE and SUB_HEADLINE to emphasize a "
+    "natural progression, contrast, or deeper context between the [[MAIN_NEWS]] BODY the [[RELATED_NEWS]] BODY. "
+    "Highlight how the [[MAIN_NEWS]] BODY builds on, challenges, or expands reader's prior understanding. "
+    "3. Avoid minimal rewording of the original [[MAIN_NEWS]] HEADLINE and SUB_HEADLINE—introduce a fresh angle that "
+    "makes the connection to [[RELATED_NEWS]] feel insightful and engaging. "
+    "4. The rewritten article should have a HEADLINE and SUB_HEADLINE. "
+    "5. The rewritten SUB_HEADLINE should NOT end in punctuation. "
+    "6. The rewrriten HEADLINE should be approximately the same length as the [[MAIN_NEWS]] HEADLINE. "
+    "7. The rewrriten SUB_HEADLINE should be approximately the same length as the [[MAIN_NEWS]] SUB_HEADLINE. "
+    "8. Ensure the rewritten article is neutral and accurately describes the [[MAIN_NEWS]] BODY. "
+    "9. Your response should only include JSON parseable by json.loads() in the form "
+    '\'{"HEADLINE": "[REWRITTEN_HEADLINE]", "SUB_HEADLINE": "[REWRITTEN_SUBHEADLINE]"}\'.'
+)
+
+event_system_prompt = (
+    "You are an Associated Press editor tasked to rewrite a news preview in a factual tone. "
+    "You are provided with [[MAIN_NEWS]] with a BODY and past [[RELATED_NEWS]] with a HEADLINE, SUB_HEADLINE, "
+    "and BODY. The user may not be interested in [[MAIN_NEWS]]. The user previously read the past [[RELATED_NEWS]]. "
+    "Create a [[MAIN_NEWS]] HEADLINE and SUB_HEADLINE that appeals to their interests using the following rules.\n"
+    "Rules:\n"
+    "1. ***Explicitly*** integrate the [[RELATED_NEWS]] HEADLINE, SUB_HEADLINE, "
+    "and BODY into the [[MAIN_NEWS]] HEADLINE and SUB_HEADLINE. The connection should be meaningful, "
+    "not just mentioned in passing.\n"
+    "2. Reframe an element of the [[MAIN_NEWS]] BODY in the [[MAIN_NEWS]] HEADLINE and SUB_HEADLINE to emphasize a "
+    "natural progression, contrast, or deeper context between the [[MAIN_NEWS]] BODY the [[RELATED_NEWS]] BODY. "
+    "Highlight how the [[MAIN_NEWS]] BODY builds on, challenges, or expands reader's prior understanding.\n"
+    "3. The [[MAIN_NEWS]] SUB_HEADLINE should NOT end in punctuation.\n"
+    "4. Only proper nouns should be capitalized in the [[MAIN_NEWS]] HEADLINE.\n"
+    "5. The [[MAIN_NEWS]] HEADLINE should be approximately {} words long.\n"
+    "6. The [[MAIN_NEWS]] SUB_HEADLINE should be approximately {} words long.\n"
+    "7. The [[MAIN_NEWS]] HEADLINE and SUB_HEADLINE should be neutral and accurately describe the [[MAIN_NEWS]] BODY.\n"
+    "8. Your response should only include JSON parseable by json.loads() in the form "
+    '\'{{"HEADLINE": "[REWRITTEN_HEADLINE]", "SUB_HEADLINE": "[REWRITTEN_SUBHEADLINE]"}}\'.'
+)
+
+topic_system_prompt_old = (
+    "You are an Associated Press editor tasked to rewrite a news preview in a factual tone. "
+    "You are provided with a list of a user's broad [[INTERESTED_TOPICS]] and [[MAIN_NEWS]] with a "
+    "HEADLINE, SUB_HEADLINE, and BODY. "
+    "The [[MAIN_NEWS]] HEADLINE and SUB_HEADLINE should be rewritten using the following rules. "
+    "Rules: "
+    "1. ***Explicitly*** integrate one or more of the user's prior reading habbits from [[INTERESTED_TOPICS]] to "
+    "rewrite the [[MAIN_NEWS]] HEADLINE and SUB_HEADLINE in a way that naturally reshapes the focus."
+    "2. Reframe an element of the [[MAIN_NEWS]] BODY in the [[MAIN_NEWS]] HEADLINE and SUB_HEADLINE to emphasize an "
+    "angle or passage that directly appeals to the user's [[INTERESTED_TOPICS]] to make this news particularly "
+    "relevant. Highlight an unexpected connection or unique insight between [[MAIN_NEWS]] BODY and "
+    "the user's broad [[INTERESTED_TOPICS]]. "
+    "3. Avoid minimal rewording of the original [[MAIN_NEWS]] HEADLINE and SUB_HEADLINE—introduce a fresh angle on the "
+    "[[MAIN_NEWS]] BODY that makes the connection to [[INTERESTED_TOPICS]] feel insightful and engaging. "
+    "4. The rewritten article should have a HEADLINE and SUB_HEADLINE. "
+    "5. The rewritten SUB_HEADLINE should NOT end in punctuation. "
+    "6. The rewrriten HEADLINE should be approximately the same length as the [[MAIN_NEWS]] HEADLINE. "
+    "7. The rewrriten SUB_HEADLINE should be approximately the same length as the [[MAIN_NEWS]] SUB_HEADLINE. "
+    "8. Ensure the rewritten article is neutral and accurately describes the [[MAIN_NEWS]] BODY. "
+    "9. Your response should only include JSON parseable by json.loads() in the form "
+    '\'{"HEADLINE": "[REWRITTEN_HEADLINE]", "SUB_HEADLINE": "[REWRITTEN_SUBHEADLINE]"}\'.'
+)
+
+topic_system_prompt = (
+    "You are an Associated Press editor tasked to rewrite a news preview in a factual tone. "
+    "You are provided with a list of a user's broad [[INTERESTED_TOPICS]] with a topics and an AP defintions "
+    "and [[MAIN_NEWS]] with a BODY. The user may not be interested in [[MAIN_NEWS]]. "
+    "Create a [[MAIN_NEWS]] HEADLINE and SUB_HEADLINE that appeals to their interests using the following rules.\n"
+    "Rules:\n"
+    "1. ***Implicitly*** integrate one or more of the user's prior reading habbits from [[INTERESTED_TOPICS]] "
+    "into the [[MAIN_NEWS]] HEADLINE and SUB_HEADLINE in a way that naturally reshapes the focus of the news preview "
+    "to the user's interests.\n"
+    "2. Reframe an element of the [[MAIN_NEWS]] BODY in the [[MAIN_NEWS]] HEADLINE and SUB_HEADLINE to emphasize an "
+    "angle or passage that directly appeals to the user's [[INTERESTED_TOPICS]] to make this news particularly "
+    "relevant. Highlight an unexpected connection or unique insight between [[MAIN_NEWS]] BODY and "
+    "the user's broad [[INTERESTED_TOPICS]].\n"
+    "3. The [[MAIN_NEWS]] SUB_HEADLINE should NOT end in punctuation.\n"
+    "4. Only proper nouns should be capitalized in the [[MAIN_NEWS]] HEADLINE.\n"
+    "5. The [[MAIN_NEWS]] HEADLINE should be approximately {} words long.\n"
+    "6. The [[MAIN_NEWS]] SUB_HEADLINE should be approximately {} words long.\n"
+    "7. The [[MAIN_NEWS]] HEADLINE and SUB_HEADLINE should be neutral and accurately describe the [[MAIN_NEWS]] BODY.\n"
+    "8. Your response should only include JSON parseable by json.loads() in the form "
+    '\'{{"HEADLINE": "[REWRITTEN_HEADLINE]", "SUB_HEADLINE": "[REWRITTEN_SUBHEADLINE]"}}\'.'
+)
+
+refine_system_prompt = (
+    "You are an Associated Press editor tasked with refining rewritten news previews. "
+    "Each preview consists of a HEADLINE and a SUB_HEADLINE. Your goal is to ensure that HEADLINEs and SUB_HEADLINEs "
+    "in different previews do not rely on the same words or strategies to emphasize key topics or related news. "
+    "If a HEADLINE and SUB_HEADLINE in a preview are too similar to others in how they highlight key points, rewrite "
+    "them to introduce variation while preserving their meaning. However, if a preview already uses a distinct "
+    "approach from others, do not modify it and return it unchanged. Changes should not alter the meaning of the "
+    "HEADLINE or SUB_HEADLINE. Your response must include the same number of rewritten news previews as the input, "
+    "keeping unmodified previews intact. The rewritten SUB_HEADLINE should NOT end in punctuation. Only proper nouns "
+    "should be capitalized in the [[MAIN_NEWS]] HEADLINE. "
+    "Return only JSON parseable by json.loads(), in the format: "
+    '\'{"REWRITTEN_NEWS_PREVIEWS": [{"HEADLINE": "[REWRITTEN_HEADLINE]", "SUB_HEADLINE": "[REWRITTEN_SUBHEADLINE]"}]}\''
+)
+
+
+class ContextGenerator(Component):
+    def __init__(self, text_generation=False, time_decay=True, dev_mode=True):
+        self.text_generation = text_generation
+        self.time_decay = time_decay
+        self.dev_mode = dev_mode
+        self.previous_context_articles = []
+        if self.dev_mode:
+            logger.info("Dev_mode is true, using live OpenAI client...")
+            self.client = AsyncOpenAI(api_key="<<<<Your Prompt HERE>>>>")
+            logger.info("Successfully instantiated OpenAI client...")
+        self.model = SentenceTransformer(str(model_file_path("all-MiniLM-L6-v2")))
+
+    def __call__(
+        self,
+        clicked: CandidateSet,
+        selected: CandidateSet,
+        interest_profile: InterestProfile,
+    ) -> RecommendationList:
+        logger.error(f"clicked embeddings {len(clicked.embeddings)}")
+        logger.error(f"selected embeddings {len(selected.embeddings)}")
+        # logger.error(f"Selected object fields: {', '.join(vars(selected).keys())}")
+        extras = []
+        # selected = self.generate_newsletter(clicked, selected, interest_profile)
+        selected, extras = asyncio.run(self.generate_newsletter(clicked, selected, interest_profile))
+        logger.error(f"Final extras: {extras}")
+        return RecommendationList(articles=selected.articles, extras=extras)
+
+    async def generate_newsletter(
+        self,
+        clicked: CandidateSet,
+        selected: CandidateSet,
+        interest_profile: InterestProfile,
+    ):
+        topic_distribution = LocalityCalibrator.compute_topic_prefs(interest_profile)
+        top_topics = []
+        if topic_distribution:
+            topic_distribution.pop("U.S. news", None)
+            topic_distribution.pop("World news", None)
+            sorted_topics = sorted(topic_distribution.items(), key=lambda item: item[1], reverse=True)
+            top_topics = [(key, count) for key, count in sorted_topics[:NUM_TOPICS]]
+
+        treated_articles = []
+        tasks = []
+        extras = [{} for _ in range(len(selected.articles))]
+        related_articles = []
+
+        for i in range(len(selected.embeddings)):
+            article_embedding = selected.embeddings[i]
+            article = selected.articles[i]
+            if selected.treatment_flags[i]:
+                related_articles.append(
+                    self.related_context(article, article_embedding, clicked, self.time_decay, extras[i])
+                )
+            else:
+                related_articles.append(None)
+
+        for i in range(len(selected.articles)):
+            article = selected.articles[i]
+            if selected.treatment_flags[i]:
+                task = self.generate_treatment_preview(
+                    article,
+                    top_topics,
+                    related_articles[i],
+                    extras[i],
+                    # article, clicked, self.time_decay, top_topics,  extras[i]
+                )
+                tasks.append((article, task))
+
+        results = await asyncio.gather(*(task[1] for task in tasks), return_exceptions=True)
+
+        for (article, _), result in zip(tasks, results):
+            if isinstance(result, Exception):
+                logger.error(f"Error generating context for article: {result}")
+            else:
+                article.headline, article.subhead = result  # type: ignore
+                treated_articles.append(article)
+
+        await self.diversify_treatment_previews(treated_articles)
+
+        return selected, extras
+
+    async def generate_treatment_preview(
+        self,
+        article: Article,
+        # clicked_articles: CandidateSet,
+        # time_decay: bool,
+        top_topics: list,
+        related_article: Article,
+        extra_logging: dict,
+    ):
+        # related_article = self.related_context(article, clicked_articles, time_decay, extra_logging)
+        headline_length = len(article.headline.split())
+        subhead_length = len(article.subhead.split())
+
+        if related_article is not None:
+            # high similarity, use the top-1 article to rewrite the rec
+            article_prompt = f"""
+[[MAIN_NEWS]]
+    BODY_TEXT: {article.body}
+[[RELATED_NEWS]]
+    HEADLINE: {related_article.headline}
+    SUB_HEADLINE: {related_article.subhead}
+    BODY_TEXT: {related_article.body}
+"""  # noqa: E501
+            # HEADLINE: {article.headline}
+            # SUB_HEADLINE: {article.subhead}
+
+            logger.info(
+                f"Generating event-level narrative for '{article.headline[:30]}' from related article '{related_article.headline[:30]}'"  # noqa: E501
+            )
+            logger.info(
+                f"Using prompt: {topic_system_prompt.format(headline_length, subhead_length)}\n\n{article_prompt}"
+            )
+            extra_logging["prompt_level"] = "event"
+            if self.dev_mode:
+                rec_headline, rec_subheadline = await self.async_gpt_generate(
+                    event_system_prompt.format(headline_length, subhead_length),
+                    article_prompt,
+                    article.headline,
+                    article.subhead,
+                )
+            else:
+                raise Exception("Not generating GPT previews in dev mode")
+        else:
+            if top_topics:
+                article_prompt = f"""
+[[INTERESTED_TOPICS]]: { {f"{top_count_pair[0]}: {TOPIC_DESCRIPTIONS[top_count_pair[0]]}" for top_count_pair in top_topics} }
+[[MAIN_NEWS]]
+    BODY_TEXT: {article.body}
+"""  # noqa: E501
+                # [[INTERESTED_TOPICS]]: {[top_count_pair[0] for top_count_pair in top_topics]}
+                # HEADLINE: {article.headline}
+                # SUB_HEADLINE: {article.subhead}
+
+                logger.info(f"Generating topic-level narrative for related article: {article.headline[:30]}")
+                logger.info(
+                    f"Using prompt: {topic_system_prompt.format(headline_length, subhead_length)}\n\n{article_prompt}"
+                )
+                extra_logging["prompt_level"] = "topic"
+                for ind, top_count_pair in enumerate(top_topics):
+                    extra_logging["top_{}_topic".format(ind)] = top_count_pair[0]
+                    extra_logging["top_{}_topic_ratio".format(ind)] = float(top_count_pair[1])
+                if self.dev_mode:
+                    rec_headline, rec_subheadline = await self.async_gpt_generate(
+                        topic_system_prompt.format(headline_length, subhead_length),
+                        article_prompt,
+                        article.headline,
+                        article.subhead,
+                    )
+                else:
+                    raise Exception("Not generating GPT previews in dev mode")
+            else:
+                logger.warning(
+                    f"No topic_distribution for generating high-level narrative for {article.headline[:30]}. Falling back to original preview..."  # noqa: E501
+                )
+                extra_logging["prompt_level"] = "none"
+                rec_headline, rec_subheadline = article.headline, article.subhead
+        return rec_headline, rec_subheadline
+
+    async def diversify_treatment_previews(
+        self,
+        articles: list[Article],
+    ):
+        input_prompt = []
+        for i, article in enumerate(articles):
+            article_prompt = f"""
+                HEADLINE: {article.headline}
+                SUB_HEADLINE: {article.subhead}
+            """  # noqa: E501
+            input_prompt.append(article_prompt)
+
+        try:
+            if self.dev_mode:
+                rewritten_previews = await self.async_gpt_diversify(
+                    refine_system_prompt, input_prompt, len(input_prompt)
+                )
+            else:
+                raise Exception("Not generating GPT previews in dev mode")
+        except Exception as e:
+            logger.error(f"Error in call to OPENAI API: {e}. Falling back to all original preview...")
+            return articles
+
+        for i, rewritten_preview in enumerate(rewritten_previews):
+            articles[i].headline = rewritten_preview["HEADLINE"]
+            articles[i].subhead = rewritten_preview["SUB_HEADLINE"]
+
+        return articles
+
+    def related_context(
+        self,
+        article: Article,
+        article_embedding: list,
+        clicked_set: CandidateSet,
+        time_decay: bool,
+        extra_logging: dict,
+    ):
+        # selected_subhead = article.subhead
+        selected_date = article.published_at
+
+        clicked_articles = clicked_set.articles
+        time0 = selected_date - timedelta(days=DAYS)
+
+        logger.info(f"Previously used article ids: {self.previous_context_articles}")
+        clicked_articles = [
+            article
+            for article in clicked_articles
+            if article.published_at >= time0 and article.article_id not in self.previous_context_articles
+        ]
+        filtered_clicked_embeddings = [
+            embedding
+            for article, embedding in zip(clicked_articles, clicked_set.embeddings)
+            if article.published_at >= time0 and article.article_id not in self.previous_context_articles
+        ]
+        candidate_indices = self.related_indices(
+            # selected_subhead, selected_date, clicked_articles, time_decay, extra_logging
+            article_embedding,
+            selected_date,
+            clicked_articles,
+            filtered_clicked_embeddings,
+            time_decay,
+            extra_logging,
+        )
+        if len(candidate_indices) == 0:
+            return None
+
+        self.previous_context_articles.append(clicked_articles[candidate_indices[0]].article_id)
+        return clicked_articles[candidate_indices[0]]
+
+    def related_indices(
+        self,
+        # selected_subhead: str,
+        selected_article_embedding,
+        selected_date: datetime,
+        clicked_articles: list,
+        clicked_article_embeddings,
+        time_decay: bool,
+        extra_logging: dict,
+    ):
+        # all_subheads = [selected_subhead] + [article.subhead for article in clicked_articles]
+        # embeddings = self.model.encode(all_subheads)
+
+        target_embedding = selected_article_embedding.reshape(1, -1)
+        # clicked_embeddings = embeddings[1:]
+        if len(clicked_article_embeddings) != 0:
+            similarities = cosine_similarity(target_embedding, clicked_article_embeddings)[0]
+        else:
+            return []
+
+        logger.info(f"Similarity scores: {similarities}")
+        # CHECK threshold [0.2, 0, 0.2]
+        for i in range(len(similarities)):
+            val = similarities[i]
+            if val < SEMANTIC_THRESHOLD:
+                similarities[i] = 0
+
+        most_sim_article_ind = np.argmax(similarities)
+        highest_sim = float(similarities[most_sim_article_ind])
+        if highest_sim < SEMANTIC_THRESHOLD:
+            extra_logging["similarity"] = float(similarities[most_sim_article_ind])
+            extra_logging["context_article"] = str(clicked_articles[most_sim_article_ind].article_id)
+            return []
+
+        elif time_decay:
+            weights = [
+                self.get_time_weight(selected_date, published_date)
+                for published_date in [article.published_at for article in clicked_articles]
+            ]
+            weighted_similarities = similarities * weights
+
+            selected_indices = np.argsort(weighted_similarities)[-1:]
+            extra_logging["similarity"] = float(similarities[selected_indices[0]])
+            extra_logging["context_article"] = str(clicked_articles[selected_indices[0]].article_id)
+            return selected_indices
+
+        else:
+            selected_indices = np.argsort(similarities)[-1:]
+            extra_logging["similarity"] = float(similarities[selected_indices[0]])
+            extra_logging["context_article"] = str(clicked_articles[selected_indices[0]].article_id)
+            return selected_indices
+
+    def get_time_weight(self, published_target, published_clicked):
+        time_distance = abs((published_clicked - published_target).days)
+        weight = 1 / np.log(1 + time_distance) if time_distance > 0 else 1  # Avoid log(1) when x = 0
+        return weight
+
+    def rewritten_previews_feedback(self, rewritten_previews, expected_output_n):
+        if not isinstance(rewritten_previews, dict) and "REWRITTEN_NEWS_PREVIEWS" not in rewritten_previews:
+            logger.warning("GPT response invald and doesn't contain a list of previews. Retrying...")
+            feedback = (
+                "Your response isn't JSON parseable by json.loads() in the format "
+                '\'{"REWRITTEN_NEWS_PREVIEWS": [{"HEADLINE": "[REWRITTEN_HEADLINE]", "SUB_HEADLINE": "[REWRITTEN_SUBHEADLINE]"}]}\'. '  # noqa: E501
+                "It should include a rewritten HEADLINE and SUB_HEADLINE for each article in the list of "
+                "REWRITTEN_NEWS_PREVIEWS. Ensure your response is valid JSON parseable by json.loads() that "
+                f"includes all {expected_output_n} rewritten articles."
+            )
+            return feedback
+        elif len(rewritten_previews["REWRITTEN_NEWS_PREVIEWS"]) != expected_output_n:
+            logger.warning(
+                f"GPT response invald and is missing previews {len(rewritten_previews['REWRITTEN_NEWS_PREVIEWS'])} != {expected_output_n}. Retrying..."  # noqa: E501
+            )
+            feedback = (
+                f"Your response JSON of 'REWRITTEN_NEWS_PREVIEWS' doesn't include all {expected_output_n} "
+                "rewritten articles. Ensure your response is valid JSON parseable by json.loads() that "
+                f"includes all {expected_output_n} rewritten articles."
+            )
+            return feedback
+
+        topic_usage_counter = Counter()
+        feedback = ""
+        capilization_feedback = False
+        dict_feedback = False
+        for item in rewritten_previews["REWRITTEN_NEWS_PREVIEWS"]:
+            if not dict_feedback and not isinstance(item, dict) or set(item.keys()) != {"HEADLINE", "SUB_HEADLINE"}:
+                logger.warning(f"GPT response invald for {item}. Retrying...")
+                feedback_add = (
+                    "Your response includes one or more articles not in the format "
+                    '\'{"HEADLINE": "[REWRITTEN_HEADLINE]", "SUB_HEADLINE": "[REWRITTEN_SUBHEADLINE]"}\'. '
+                    f"Ensure all {expected_output_n} rewritten articles contain both a HEADLINE and SUB_HEADLINE "
+                    "and are included in JSON parseable by json.loads() in the format "
+                    '\'{"REWRITTEN_NEWS_PREVIEWS": [{"HEADLINE": "[REWRITTEN_HEADLINE]", "SUB_HEADLINE": "[REWRITTEN_SUBHEADLINE]"}]}\'. '  # noqa: E501
+                )
+                feedback = feedback + "\n" + feedback_add
+                dict_feedback = True
+
+            headline_words = item["HEADLINE"].split()
+            capitalized_words = sum(1 for word in headline_words if word[0].isupper())
+
+            if not capilization_feedback and capitalized_words > len(headline_words) / 2:
+                feedback_add = (
+                    "Your response includes many capitalized letters. "
+                    "Ensure only proper nouns and appropriate words are capitalized in the HEADLINE."
+                )
+                feedback = feedback + "\n" + feedback_add
+                capilization_feedback = True
+
+            full_text = item["HEADLINE"] + " " + item["SUB_HEADLINE"]
+            for topic in TOPIC_DESCRIPTIONS.keys():
+                topic_count = full_text.lower().count(topic.lower())
+                topic_usage_counter[topic] += topic_count
+
+        overused_topics = [topic for topic, count in topic_usage_counter.items() if count > 2]
+        if overused_topics:
+            feedback_add = (
+                "Your response overuses certain topic names. "
+                f"The following words appear more than twice: {', '.join(overused_topics)}. "
+                "Ensure each topic is mentioned explicitly in no more than twice across all news previews."
+            )
+            feedback = feedback + "\n" + feedback_add
+
+        if feedback.strip():
+            return feedback
+        else:
+            return False
+
+    def rewritten_preview_feedback(self, rewritten_preview):
+        if not isinstance(rewritten_preview, dict) and (
+            "HEADLINE" not in rewritten_preview or "SUB_HEADLINE" not in rewritten_preview
+        ):
+            logger.warning(f"GPT response invald for {rewritten_preview}. Retrying...")
+            feedback = (
+                "Your response is not in the format "
+                '\'{"HEADLINE": "[REWRITTEN_HEADLINE]", "SUB_HEADLINE": "[REWRITTEN_SUBHEADLINE]"}\'. '
+                "Ensure the rewritten article contains both a HEADLINE and SUB_HEADLINE "
+                "and is valid JSON parseable by json.loads()."
+            )
+            return feedback
+
+        headline_words = rewritten_preview["HEADLINE"].split()
+        capitalized_words = sum(1 for word in headline_words if word[0].isupper())
+
+        if capitalized_words > len(headline_words) / 2:
+            feedback = "Ensure only proper nouns and appropriate words are capitalized in the HEADLINE."
+            return feedback
+
+        return False
+
+    async def async_gpt_generate(self, system_prompt, content_prompt, original_headline, original_subhead):
+        message = [
+            {"role": "system", "content": [{"type": "text", "text": system_prompt}]},
+            {"role": "user", "content": [{"type": "text", "text": content_prompt}]},
+        ]
+
+        temperature = 0.2
+        max_tokens = 2000
+        frequency_penalty = 0.0
+        chat_completion = await self.client.beta.chat.completions.parse(
+            messages=message,
+            response_format={"type": "json_object"},
+            temperature=temperature,
+            max_tokens=max_tokens,
+            frequency_penalty=frequency_penalty,
+            model="gpt-4o-mini",
+        )
+        logger.info(
+            f"Original headline: {original_headline}\nOriginal subhead: {original_subhead}\n"
+            f"GPT response: {chat_completion.choices[0].message.content}"
+        )
+
+        rewritten_preview = json.loads(chat_completion.choices[0].message.content)
+        feedback = self.rewritten_preview_feedback(rewritten_preview)
+        if feedback:
+            logger.warning(f"GPT response invalid. Retrying with feedback '{feedback}'")
+            reprompt_message = [
+                {"role": "system", "content": [{"type": "text", "text": system_prompt}]},
+                {"role": "user", "content": [{"type": "text", "text": content_prompt}]},
+                {
+                    "role": "assistant",
+                    "content": [{"type": "text", "text": chat_completion.choices[0].message.content}],
+                },
+                {"role": "user", "content": [{"type": "text", "text": feedback}]},
+            ]
+
+            chat_completion = await self.client.beta.chat.completions.parse(
+                messages=reprompt_message,
+                response_format={"type": "json_object"},
+                temperature=temperature,
+                max_tokens=max_tokens,
+                frequency_penalty=frequency_penalty,
+                model="gpt-4o-mini",
+            )
+
+            logger.info(f"GPT reprompt response: {chat_completion.choices[0].message.content}")
+            rewritten_preview = json.loads(chat_completion.choices[0].message.content)
+
+            feedback = self.rewritten_preview_feedback(rewritten_preview)
+            if feedback:
+                raise ValueError(f"GPT response still invalid. Failing from feedback '{feedback}'")
+
+        return (
+            rewritten_preview["HEADLINE"],
+            rewritten_preview["SUB_HEADLINE"],
+        )
+
+    async def async_gpt_diversify(self, system_prompt, content_prompt, expected_output_n):
+        message = [
+            {"role": "system", "content": [{"type": "text", "text": system_prompt}]},
+            {
+                "role": "user",
+                "content": [{"type": "text", "text": rewritten_news} for rewritten_news in content_prompt],
+            },
+        ]
+        temperature = 0.2
+        max_tokens = 2000
+        frequency_penalty = 0.0
+        chat_completion = await self.client.beta.chat.completions.parse(
+            messages=message,
+            response_format={"type": "json_object"},
+            temperature=temperature,
+            max_tokens=max_tokens,
+            frequency_penalty=frequency_penalty,
+            model="gpt-4o-mini",
+        )
+        logger.info(f"GPT response: {chat_completion.choices[0].message.content}")
+
+        rewritten_previews = json.loads(chat_completion.choices[0].message.content)
+        feedback = self.rewritten_previews_feedback(rewritten_previews, expected_output_n)
+        if feedback:
+            logger.warning(f"GPT response invalid. Retrying with feedback '{feedback}'")
+            reprompt_message = [
+                {"role": "system", "content": [{"type": "text", "text": system_prompt}]},
+                {"role": "user", "content": [{"type": "text", "text": main_news} for main_news in content_prompt]},
+                {
+                    "role": "assistant",
+                    "content": [{"type": "text", "text": chat_completion.choices[0].message.content}],
+                },
+                {"role": "user", "content": [{"type": "text", "text": feedback}]},
+            ]
+
+            chat_completion = await self.client.beta.chat.completions.parse(
+                messages=reprompt_message,
+                response_format={"type": "json_object"},
+                temperature=temperature,
+                max_tokens=max_tokens,
+                frequency_penalty=frequency_penalty,
+                model="gpt-4o-mini",
+            )
+
+            logger.info(f"GPT reprompt response: {chat_completion.choices[0].message.content}")
+            rewritten_previews = json.loads(chat_completion.choices[0].message.content)
+
+            feedback = self.rewritten_previews_feedback(rewritten_previews, expected_output_n)
+            if feedback:
+                raise ValueError(f"GPT response still invalid. Failing from feedback '{feedback}'")
+
+        return rewritten_previews["REWRITTEN_NEWS_PREVIEWS"]