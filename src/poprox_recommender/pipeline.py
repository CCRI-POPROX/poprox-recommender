from copy import deepcopy
from dataclasses import dataclass
from inspect import _empty, signature
from types import UnionType
from typing import Any, Callable, Union, get_args, get_origin

from poprox_concepts import Article, ArticleSet, InterestProfile

StateValue = ArticleSet | InterestProfile
StateDict = dict[str, StateValue]


@dataclass
class ComponentSpec:
    component: Callable
    inputs: list[str]
    output: str


@dataclass
class PipelineState:
    elements: StateDict
    _last: str | None = None

    def __getitem__(self, key):
        return self.elements[key]

    def __setitem__(self, key, value):
        self.elements[key] = value

    @property
    def last(self) -> StateValue:
        return self.elements[self._last]

    @property
    def recs(self) -> list[Article]:
        return self.last.articles


class RecommendationPipeline:
    def __init__(self, name):
        self.name = name
        self.components = []
        self._state_types = {"candidate": ArticleSet, "clicked": ArticleSet, "profile": InterestProfile}

    def add(self, component: Callable, inputs: list[str], output: str):
        spec = ComponentSpec(component, inputs, output)
        self._validate_input_types(spec, self._state_types)
        self._state_types[output] = self._validate_output_type(spec)
        self.components.append(spec)

    def __call__(self, inputs: PipelineState | StateDict) -> PipelineState:
        # Avoid modifying the inputs
        state = deepcopy(inputs)
        if isinstance(state, dict):
            state = PipelineState(state)

        # Run each component in the order it was added
        for component_spec in self.components:
            state = self.run_component(component_spec, state)

        # Double check that we're returning the right type for recs
        if not isinstance(state.last, ArticleSet):
            msg = f"The final pipeline component must return ArticleSet, but received {type(state.recs)}"
            raise TypeError(msg)

        return state

    @property
    def last_output(self):
        return self.components[-1].output

    def run_component(self, component_spec: ComponentSpec, state: PipelineState):
        arguments = []
        for input_name in component_spec.inputs:
            arguments.append(state.elements[input_name])

        output = component_spec.component(*arguments)

        self._validate_return_type(component_spec, output)
        state._last = component_spec.output
        state[state._last] = output

        return state

    def _validate_input_types(self, spec: ComponentSpec, state_types: dict[str, type]):
        # Best effort type-checking to highlight when inputs are mismatched or out of order
        sig = signature(spec.component.__call__)
        sig_params = list(sig.parameters.values())

        for input_name, sig_param in zip(spec.inputs, sig_params):
            input_type = state_types[input_name]
            sig_param_type = sig_param.annotation
            if not included_in(input_type, sig_param_type):
                msg = (
                    f"Component {spec.component} expected inputs with types {[p.annotation for p in sig_params]} "
                    f"but received inputs with types {[state_types[i] for i in spec.inputs]}"
                )

                raise TypeError(msg)

    def _validate_output_type(self, spec: ComponentSpec):
        # Best effort type-checking to highlight when output is
        # mismatched with existing state values types
        sig = signature(spec.component.__call__)
        output_name = spec.output

        state_type = self._state_types.get(output_name, None)
        output_type = sig.return_annotation

        if output_type is not _empty and output_type not in (ArticleSet, InterestProfile):
            msg = (
                f"Pipeline components must return ArticleSet or InterestProfile, "
                f"but received {type(output_type)} from {type(spec.component)}"
            )
            raise TypeError(msg)

        if output_type is not _empty and not included_in(output_type, state_type):
            msg = (
                f"Component {spec.component} returns output with type {output_type} "
                f"but would need to return {state_type} in order to overwrite {output_name}"
            )

            raise TypeError(msg)

        return output_type

    def _validate_return_type(self, component_spec, output):
        expected_type = self._state_types.get(component_spec.output, None)
        output_type = type(output)
        if not included_in(output_type, expected_type):
            msg = (
                f"{type(component_spec.component)} is expected to return {expected_type}, "
                f"but received {type(output)}"
            )
            raise TypeError(msg)

<<<<<<< HEAD
=======
        state._last = component_spec.output
        state[state._last] = output
>>>>>>> 9584fdcb

def is_union(t: Any) -> bool:
    origin = get_origin(t)
    return origin is Union or origin is UnionType


def included_in(object_type: type, t: Any):
    if t == _empty or t is None:
        return True

    if object_type == t:
        return True

    if not is_union(t):
        return False

    return object_type in get_args(t)<|MERGE_RESOLUTION|>--- conflicted
+++ resolved
@@ -121,6 +121,9 @@
                 f"but would need to return {state_type} in order to overwrite {output_name}"
             )
 
+        state._last = component_spec.output
+        state[state._last] = output
+
             raise TypeError(msg)
 
         return output_type
@@ -135,11 +138,6 @@
             )
             raise TypeError(msg)
 
-<<<<<<< HEAD
-=======
-        state._last = component_spec.output
-        state[state._last] = output
->>>>>>> 9584fdcb
 
 def is_union(t: Any) -> bool:
     origin = get_origin(t)
