# This file is part of LensKit.
# Copyright (C) 2018-2023 Boise State University
# Copyright (C) 2023-2024 Drexel University
# Licensed under the MIT license, see LICENSE.md for details.
# SPDX-License-Identifier: MIT

"""
A vendored copy of LensKit's pipeline abstraction, without trainability support.
"""

# pyright: strict
from __future__ import annotations

import logging
import warnings
from types import FunctionType
from uuid import NAMESPACE_URL, uuid4, uuid5

from typing_extensions import Any, Literal, Self, TypeAlias, TypeVar, cast, overload

<<<<<<< HEAD
from .components import AutoConfig, Component, ConfigurableComponent, instantiate_component  # type: ignore # noqa: F401
from .config import PipelineComponent, PipelineConfig, PipelineInput, PipelineLiteral, PipelineMeta, hash_config
=======
from .components import Component, ConfigurableComponent, PipelineComponent
>>>>>>> b818ed5a
from .nodes import ND, ComponentNode, FallbackNode, InputNode, LiteralNode, Node
from .state import PipelineState
from .types import parse_type_string

__all__ = [
    "Pipeline",
    "PipelineError",
    "PipelineWarning",
    "Node",
    "PipelineComponent",
    "ConfigurableComponent",
<<<<<<< HEAD
    "PipelineConfig",
=======
    "Component",
>>>>>>> b818ed5a
]

_log = logging.getLogger(__name__)

# common type var for quick use
T = TypeVar("T")
T1 = TypeVar("T1")
T2 = TypeVar("T2")
T3 = TypeVar("T3")
T4 = TypeVar("T4")
T5 = TypeVar("T5")
CloneMethod: TypeAlias = Literal["config", "pipeline-config"]

NAMESPACE_LITERAL_DATA = uuid5(NAMESPACE_URL, "https://ns.lenskit.org/literal-data/")


class PipelineError(Exception):
    """
    Pipeline configuration errors.

    .. note::

        This exception is only to note problems with the pipeline configuration
        and structure (e.g. circular dependencies).  Errors *running* the
        pipeline are raised as-is.
    """


class PipelineWarning(Warning):
    """
    Pipeline configuration and setup warnings.  We also emit warnings to the
    logger in many cases, but this allows critical ones to be visible even if
    the client code has not enabled logging.

    .. note::

        This warning is only to note problems with the pipeline configuration
        and structure (e.g. circular dependencies).  Errors *running* the
        pipeline are raised as-is.
    """


class Pipeline:
    """
    LensKit recommendation pipeline.  This is the core abstraction for using
    LensKit models and other components to produce recommendations in a useful
    way.  It allows you to wire together components in (mostly) abitrary graphs,
    train them on data, and serialize pipelines to disk for use elsewhere.

    If you have a scoring model and just want to generate recommenations with a
    default setup and minimal configuration, see :func:`topn_pipeline`.

    Args:
        name:
            A name for the pipeline.
        version:
            A numeric version for the pipeline.
    """

    name: str | None = None
    version: str | None = None

    _nodes: dict[str, Node[Any]]
    _aliases: dict[str, Node[Any]]
<<<<<<< HEAD
    _defaults: dict[str, Node[Any]]
    _components: dict[str, Component[Any]]
    _hash: str | None = None
    _last: Node[Any] | None = None
    _anon_nodes: set[str]
    "Track generated node names."

    def __init__(self, name: str | None = None, version: str | None = None):
        self.name = name
        self.version = version
=======
    _defaults: dict[str, Node[Any] | Any]
    _components: dict[str, PipelineComponent[Any]]

    def __init__(self):
>>>>>>> b818ed5a
        self._nodes = {}
        self._aliases = {}
        self._defaults = {}
        self._components = {}
        self._anon_nodes = set()
        self._clear_caches()

    def meta(self, *, include_hash: bool = True) -> PipelineMeta:
        """
        Get the metadata (name, version, hash, etc.) for this pipeline without
        returning the whole config.

        Args:
            include_hash:
                Whether to include a configuration hash in the metadata.
        """
        meta = PipelineMeta(name=self.name, version=self.version)
        if include_hash:
            meta.hash = self.config_hash()
        return meta

    @property
    def nodes(self) -> list[Node[object]]:
        """
        Get the nodes in the pipeline graph.
        """
        return list(self._nodes.values())

    @overload
    def node(self, node: str, *, missing: Literal["error"] = "error") -> Node[object]: ...
    @overload
    def node(self, node: str, *, missing: Literal["none"] | None) -> Node[object] | None: ...
    @overload
    def node(self, node: Node[T]) -> Node[T]: ...
    def node(self, node: str | Node[Any], *, missing: Literal["error", "none"] | None = "error") -> Node[object] | None:
        """
        Get the pipeline node with the specified name.  If passed a node, it
        returns the node or fails if the node is not a member of the pipeline.

        Args:
            node:
                The name of the pipeline node to look up, or a node to check for
                membership.

        Returns:
            The pipeline node, if it exists.

        Raises:
            KeyError:
                The specified node does not exist.
        """
        if isinstance(node, Node):
            self._check_member_node(node)
            return node
        elif node in self._aliases:
            return self._aliases[node]
        elif node in self._nodes:
            return self._nodes[node]
        elif missing == "none" or missing is None:
            return None
        else:
            raise KeyError(f"node {node}")

    def create_input(self, name: str, *types: type[T] | None) -> Node[T]:
        """
        Create an input node for the pipeline.  Pipelines expect their inputs to
        be provided when they are run.

        Args:
            name:
                The name of the input.  The name must be unique in the pipeline
                (among both components and inputs).
            types:
                The allowable types of the input; input data can be of any
                specified type.  If ``None`` is among the allowed types, the
                input can be omitted.

        Returns:
            A pipeline node representing this input.

        Raises:
            ValueError:
                a node with the specified ``name`` already exists.
        """
        self._check_available_name(name)

        node = InputNode[Any](name, types=set((t if t is not None else type(None)) for t in types))
        self._nodes[name] = node
        self._clear_caches()
        return node

    def literal(self, value: T, *, name: str | None = None) -> LiteralNode[T]:
        """
        Create a literal node (a node with a fixed value).

        .. note::
            Literal nodes cannot be serialized witih :meth:`get_config` or
            :meth:`save_config`.
        """
        if name is None:
            name = str(uuid4())
            self._anon_nodes.add(name)
        node = LiteralNode(name, value, types=set([type(value)]))
        self._nodes[name] = node
        self._clear_caches()
        return node

    def set_default(self, name: str, node: Node[Any] | object) -> None:
        """
        Set the default wiring for a component input.  Components that declare
        an input parameter with the specified ``name`` but no configured input
        will be wired to this node.

        This is intended to be used for things like wiring up `user` parameters
        to semi-automatically receive the target user's identity and history.

        Args:
            name:
                The name of the parameter to set a default for.
            node:
                The node or literal value to wire to this parameter.
        """
        if not isinstance(node, Node):
            node = self.literal(node)
        self._defaults[name] = node
        self._clear_caches()

    def get_default(self, name: str) -> Node[Any] | None:
        """
        Get the default wiring for an input name.
        """
        return self._defaults.get(name, None)

    def alias(self, alias: str, node: Node[Any] | str) -> None:
        """
        Create an alias for a node.  After aliasing, the node can be retrieved
        from :meth:`node` using either its original name or its alias.

        Args:
            alias:
                The alias to add to the node.
            node:
                The node (or node name) to alias.

        Raises:
            ValueError:
                if the alias is already used as an alias or node name.
        """
        node = self.node(node)
        self._check_available_name(alias)
        self._aliases[alias] = node
        self._clear_caches()

    def add_component(self, name: str, obj: PipelineComponent[ND], **inputs: Node[Any] | object) -> Node[ND]:
        """
        Add a component and connect it into the graph.

        Args:
            name:
                The name of the component in the pipeline.  The name must be
                unique in the pipeline (among both components and inputs).
            obj:
                The component itself.
            inputs:
                The component's input wiring.  See :ref:`pipeline-connections`
                for details.

        Returns:
            The node representing this component in the pipeline.
        """
        self._check_available_name(name)

        node = ComponentNode(name, obj)
        self._nodes[name] = node
        self._components[name] = obj

        self.connect(node, **inputs)

        self._clear_caches()
        self._last = node
        return node

    def replace_component(
        self,
        name: str | Node[ND],
        obj: PipelineComponent[ND],
        **inputs: Node[Any] | object,
    ) -> Node[ND]:
        """
        Replace a component in the graph.  The new component must have a type
        that is compatible with the old component.  The old component's input
        connections will be replaced (as the new component may have different
        inputs), but any connections that use the old component to supply an
        input will use the new component instead.
        """
        if isinstance(name, Node):
            name = name.name

        node = ComponentNode(name, obj)
        self._nodes[name] = node
        self._components[name] = obj

        self.connect(node, **inputs)

        self._clear_caches()
        return node

    def use_first_of(self, name: str, *nodes: Node[T | None]) -> Node[T]:
        """
        Create a new node whose value is the first defined (not ``None``) value
        of the specified nodes.  If a node is an input node and its value is not
        supplied, it is treated as ``None`` in this case instead of failing the
        run. This method is used for things like filling in optional pipeline
        inputs.  For example, if you want the pipeline to take candidate items
        through an ``items`` input, but look them up from the user's history and
        the training data if ``items`` is not supplied, you would do:

        .. code:: python

            pipe = Pipeline()
            # allow candidate items to be optionally specified
            items = pipe.create_input('items', list[EntityId], None)
            # find candidates from the training data (optional)
            lookup_candidates = pipe.add_component(
                'select-candidates',
                UnratedTrainingItemsCandidateSelector(),
                user=history,
            )
            # if the client provided items as a pipeline input, use those; otherwise
            # use the candidate selector we just configured.
            candidates = pipe.use_first_of('candidates', items, lookup_candidates)

        .. note::

            This method does not distinguish between an input being unspecified and
            explicitly specified as ``None``.

        .. note::

            This method does *not* implement item-level fallbacks, only
            fallbacks at the level of entire results.  That is, you can use it
            to use component A as a fallback for B if B returns ``None``, but it
            will not use B to fill in missing scores for individual items that A
            did not score.  A specific itemwise fallback component is needed for
            such an operation.

        .. note::
            If one of the fallback elements is a component ``A`` that depends on
            another component or input ``B``, and ``B`` is missing or returns
            ``None`` such that ``A`` would usually fail, then ``A`` will be
            skipped and the fallback will move on to the next node. This works
            with arbitrarily-deep transitive chains.

        Args:
            name:
                The name of the node.
            nodes:
                The nodes to try, in order, to satisfy this node.
        """
        node = FallbackNode(name, list(nodes))
        self._nodes[name] = node
        self._clear_caches()
        return node

    def connect(self, obj: str | Node[Any], **inputs: Node[Any] | str | object):
        """
        Provide additional input connections for a component that has already
        been added.  See :ref:`pipeline-connections` for details.

        Args:
            obj:
                The name or node of the component to wire.
            inputs:
                The component's input wiring.  For each keyword argument in the
                component's function signature, that argument can be provided
                here with an input that the pipeline will provide to that
                argument of the component when the pipeline is run.
        """
        if isinstance(obj, Node):
            node = obj
        else:
            node = self.node(obj)
        if not isinstance(node, ComponentNode):
            raise TypeError(f"only component nodes can be wired, not {node}")

        for k, n in inputs.items():
            if isinstance(n, Node):
                n = cast(Node[Any], n)
                self._check_member_node(n)
                node.connections[k] = n.name
            else:
                lit = self.literal(n)
                node.connections[k] = lit.name

        self._clear_caches()

    def component_configs(self) -> dict[str, dict[str, Any]]:
        """
        Get the configurations for the components.  This is the configurations
        only, it does not include pipeline inputs or wiring.
        """
        return {
            name: comp.get_config()
            for (name, comp) in self._components.items()
            if isinstance(comp, ConfigurableComponent)
        }

    def clone(self, how: CloneMethod = "config") -> Pipeline:
        """
        Clone the pipeline, optionally including trained parameters.

        The ``how`` parameter controls how the pipeline is cloned, and what is
        available in the clone pipeline.  It can be one of the following values:

        ``"config"``
            Create fresh component instances using the configurations of the
            components in this pipeline.  When applied to a trained pipeline,
            the clone does **not** have the original's learned parameters. This
            is the default clone method.
        ``"pipeline-config"``
            Round-trip the entire pipeline through :meth:`get_config` and
            :meth:`from_config`.

        Args:
            how:
                The mechanism to use for cloning the pipeline.

        Returns:
            A new pipeline with the same components and wiring, but fresh
            instances created by round-tripping the configuration.
        """
        if how == "pipeline-config":
            cfg = self.get_config()
            return self.from_config(cfg)
        elif how != "config":  # pragma: nocover
            raise NotImplementedError("only 'config' cloning is currently supported")

        clone = Pipeline()

        for node in self.nodes:
            match node:
                case InputNode(name, types=types):
                    if types is None:
                        types = set[type]()
                    clone.create_input(name, *types)
                case LiteralNode(name, value):
                    clone._nodes[name] = LiteralNode(name, value)
                case FallbackNode(name, alts):
                    clone.use_first_of(name, *alts)
                case ComponentNode(name, comp, _inputs, wiring):
                    if isinstance(comp, FunctionType):
                        comp = comp
                    elif isinstance(comp, ConfigurableComponent):
                        comp = comp.__class__.from_config(comp.get_config())  # type: ignore
                    else:
                        comp = comp.__class__()  # type: ignore
                    cn = clone.add_component(node.name, comp)  # type: ignore
                    for wn, wt in wiring.items():
                        clone.connect(cn, **{wn: clone.node(wt)})
                case _:  # pragma: nocover
                    raise RuntimeError(f"invalid node {node}")

        for n, t in self._aliases.items():
            clone.alias(n, t.name)

        for n, t in self._defaults.items():
            clone.set_default(n, clone.node(t.name))

        return clone

    def get_config(self, *, include_hash: bool = True) -> PipelineConfig:
        """
        Get this pipeline's configuration for serialization.  The configuration
        consists of all inputs and components along with their configurations
        and input connections.  It can be serialized to disk (in JSON, YAML, or
        a similar format) to save a pipeline.

        The configuration does **not** include any trained parameter values,
        although the configuration may include things such as paths to
        checkpoints to load such parameters, depending on the design of the
        components in the pipeline.

        .. note::
            Literal nodes (from :meth:`literal`, or literal values wired to
            inputs) cannot be serialized, and this method will fail if they
            are present in the pipeline.
        """
        meta = self.meta(include_hash=False)
        config = PipelineConfig(meta=meta)

        # We map anonymous nodes to hash-based names for stability.  If we ever
        # allow anonymous components, this will need to be adjusted to maintain
        # component ordering, but it works for now since only literals can be
        # anonymous. First handle the anonymous nodes, so we have that mapping:
        remapped: dict[str, str] = {}
        for an in self._anon_nodes:
            node = self._nodes.get(an, None)
            match node:
                case None:
                    # skip nodes that no longer exist
                    continue
                case LiteralNode(name, value):
                    cfg = PipelineLiteral.represent(value)
                    sname = str(uuid5(NAMESPACE_LITERAL_DATA, cfg.model_dump_json()))
                    _log.debug("renamed anonymous node %s to %s", name, sname)
                    remapped[name] = sname
                    config.literals[sname] = cfg
                case _:
                    # the pipeline only generates anonymous literal nodes right now
                    raise RuntimeError(f"unexpected anonymous node {node}")

        # Now we go over all named nodes and add them to the config:
        for node in self.nodes:
            if node.name in remapped:
                continue

            match node:
                case InputNode():
                    config.inputs.append(PipelineInput.from_node(node))
                case LiteralNode(name, value):
                    config.literals[name] = PipelineLiteral.represent(value)
                case ComponentNode(name):
                    config.components[name] = PipelineComponent.from_node(node, remapped)
                case FallbackNode(name, alternatives):
                    config.components[name] = PipelineComponent(
                        code="@use-first-of",
                        inputs=[remapped.get(n.name, n.name) for n in alternatives],
                    )
                case _:  # pragma: nocover
                    raise RuntimeError(f"invalid node {node}")

        config.aliases = {a: t.name for (a, t) in self._aliases.items()}
        config.defaults = {n: t.name for (n, t) in self._defaults.items()}

        if include_hash:
            config.meta.hash = hash_config(config)

        return config

    def config_hash(self) -> str:
        """
        Get a hash of the pipeline's configuration to uniquely identify it for
        logging, version control, or other purposes.

        The hash format and algorithm are not guaranteed, but is stable within a
        LensKit version.  For the same version of LensKit and component code,
        the same configuration will produce the same hash, so long as there are
        no literal nodes.  Literal nodes will *usually* hash consistently, but
        since literals other than basic JSON values are hashed by pickling, hash
        stability depends on the stability of the pickle bytestream.

        In LensKit 2024.1, the configuration hash is computed by computing the
        JSON serialization of the pipeline configuration *without* a hash and
        returning the hex-encoded SHA256 hash of that configuration.
        """
        if self._hash is None:
            # get the config *without* a hash
            cfg = self.get_config(include_hash=False)
            self._hash = hash_config(cfg)
        return self._hash

    @classmethod
    def from_config(cls, config: object) -> Self:
        cfg = PipelineConfig.model_validate(config)
        pipe = cls()
        for inpt in cfg.inputs:
            types: list[type[Any] | None] = []
            if inpt.types is not None:
                types += [parse_type_string(t) for t in inpt.types]
            pipe.create_input(inpt.name, *types)

        # we now add the components and other nodes in multiple passes to ensure
        # that nodes are available before they are wired (since `connect` can
        # introduce out-of-order dependencies).

        # pass 1: add literals
        for name, data in cfg.literals.items():
            pipe.literal(data.decode(), name=name)

        # pass 2: add components
        to_wire: list[PipelineComponent] = []
        for name, comp in cfg.components.items():
            if comp.code.startswith("@"):
                # ignore special nodes in first pass
                continue

            obj = instantiate_component(comp.code, comp.config)
            pipe.add_component(name, obj)
            to_wire.append(comp)

        # pass 3: add meta nodes
        for name, comp in cfg.components.items():
            if comp.code == "@use-first-of":
                if not isinstance(comp.inputs, list):
                    raise PipelineError("@use-first-of must have input list, not dict")
                pipe.use_first_of(name, *[pipe.node(n) for n in comp.inputs])
            elif comp.code.startswith("@"):
                raise PipelineError(f"unsupported meta-component {comp.code}")

        # pass 4: wiring
        for name, comp in cfg.components.items():
            if isinstance(comp.inputs, dict):
                inputs = {n: pipe.node(t) for (n, t) in comp.inputs.items()}
                pipe.connect(name, **inputs)
            elif not comp.code.startswith("@"):
                raise PipelineError(f"component {name} inputs must be dict, not list")

        # pass 5: aliases
        for n, t in cfg.aliases.items():
            pipe.alias(n, t)

        # pass 6: defaults
        for n, t in cfg.defaults.items():
            pipe.set_default(n, pipe.node(t))

        if cfg.meta.hash is not None:
            h2 = pipe.config_hash()
            if h2 != cfg.meta.hash:
                _log.warning("loaded pipeline does not match hash")
                warnings.warn("loaded pipeline config does not match hash", PipelineWarning)

        return pipe

    @overload
    def run(self, /, **kwargs: object) -> object: ...
    @overload
    def run(self, node: str, /, **kwargs: object) -> object: ...
    @overload
    def run(self, n1: str, n2: str, /, *nrest: str, **kwargs: object) -> tuple[object]: ...
    @overload
    def run(self, node: Node[T], /, **kwargs: object) -> T: ...
    @overload
    def run(self, n1: Node[T1], n2: Node[T2], /, **kwargs: object) -> tuple[T1, T2]: ...
    @overload
    def run(self, n1: Node[T1], n2: Node[T2], n3: Node[T3], /, **kwargs: object) -> tuple[T1, T2, T3]: ...
    @overload
    def run(
        self, n1: Node[T1], n2: Node[T2], n3: Node[T3], n4: Node[T4], /, **kwargs: object
    ) -> tuple[T1, T2, T3, T4]: ...
    @overload
    def run(
        self,
        n1: Node[T1],
        n2: Node[T2],
        n3: Node[T3],
        n4: Node[T4],
        n5: Node[T5],
        /,
        **kwargs: object,
    ) -> tuple[T1, T2, T3, T4, T5]: ...
    def run(self, *nodes: str | Node[Any], **kwargs: object) -> object:
        """
        Run the pipeline and obtain the return value(s) of one or more of its
        components.  See :ref:`pipeline-execution` for details of the pipeline
        execution model.

        Args:
            nodes:
                The component(s) to run.
            kwargs:
                The pipeline's inputs, as defined with :meth:`create_input`.

        Returns:
            The pipeline result.  If zero or one nodes are specified, the result
            is returned as-is. If multiple nodes are specified, their results
            are returned in a tuple.

        Raises:
            PipelineError:
                when there is a pipeline configuration error (e.g. a cycle).
            ValueError:
                when one or more required inputs are missing.
            TypeError:
                when one or more required inputs has an incompatible type.
            other:
                exceptions thrown by components are passed through.
        """
        if not nodes:
            if self._last is None:  # pragma: nocover
                raise PipelineError("pipeline has no components")
            nodes = (self._last,)
        state = self.run_all(*nodes, **kwargs)
        results = [state[self.node(n).name] for n in nodes]

        if len(results) > 1:
            return tuple(results)
        else:
            return results[0]

    def run_all(self, *nodes: str | Node[Any], **kwargs: object) -> PipelineState:
        """
        Run all nodes in the pipeline, or all nodes required to fulfill the
        requested node, and return a mapping with the full pipeline state (the
        data attached to each node). This is useful in cases where client code
        needs to be able to inspect the data at arbitrary steps of the pipeline.
        It differs from :meth:`run` in two ways:

        1.  It returns the data from all nodes as a mapping (dictionary-like
            object), not just the specified nodes as a tuple.
        2.  If no nodes are specified, it runs *all* nodes instead of only the
            last node.  This has the consequence of running nodes that are not
            required to fulfill the last node (such scenarios typically result
            from using :meth:`use_first_of`).

        Args:
            nodes:
                The nodes to run, as positional arguments (if no nodes are
                specified, this method runs all nodes).
            kwargs:
                The inputs.

        Returns:
            The full pipeline state, with :attr:`~PipelineState.default` set to
            the last node specified (either the last node in `nodes`, or the
            last node added to the pipeline).
        """
        from .runner import PipelineRunner

        runner = PipelineRunner(self, kwargs)
        node_list = [self.node(n) for n in nodes]
        if not node_list:
            node_list = self.nodes

        last = None
        for node in node_list:
            runner.run(node)
            last = node.name

        return PipelineState(
            runner.state, {a: t.name for (a, t) in self._aliases.items()}, default=last, meta=self.meta()
        )

    def _check_available_name(self, name: str) -> None:
        if name in self._nodes or name in self._aliases:
            raise ValueError(f"pipeline already has node {name}")

    def _check_member_node(self, node: Node[Any]) -> None:
        nw = self._nodes.get(node.name)
        if nw is not node:
            raise PipelineError(f"node {node} not in pipeline")

    def _clear_caches(self):
        if "_hash" in self.__dict__:
            del self._hash<|MERGE_RESOLUTION|>--- conflicted
+++ resolved
@@ -18,12 +18,14 @@
 
 from typing_extensions import Any, Literal, Self, TypeAlias, TypeVar, cast, overload
 
-<<<<<<< HEAD
-from .components import AutoConfig, Component, ConfigurableComponent, instantiate_component  # type: ignore # noqa: F401
-from .config import PipelineComponent, PipelineConfig, PipelineInput, PipelineLiteral, PipelineMeta, hash_config
-=======
-from .components import Component, ConfigurableComponent, PipelineComponent
->>>>>>> b818ed5a
+from . import config
+from .components import (  # type: ignore # noqa: F401
+    Component,
+    ConfigurableComponent,
+    PipelineComponent,
+    instantiate_component,
+)
+from .config import PipelineConfig
 from .nodes import ND, ComponentNode, FallbackNode, InputNode, LiteralNode, Node
 from .state import PipelineState
 from .types import parse_type_string
@@ -35,11 +37,8 @@
     "Node",
     "PipelineComponent",
     "ConfigurableComponent",
-<<<<<<< HEAD
     "PipelineConfig",
-=======
     "Component",
->>>>>>> b818ed5a
 ]
 
 _log = logging.getLogger(__name__)
@@ -104,9 +103,8 @@
 
     _nodes: dict[str, Node[Any]]
     _aliases: dict[str, Node[Any]]
-<<<<<<< HEAD
     _defaults: dict[str, Node[Any]]
-    _components: dict[str, Component[Any]]
+    _components: dict[str, PipelineComponent[Any]]
     _hash: str | None = None
     _last: Node[Any] | None = None
     _anon_nodes: set[str]
@@ -115,12 +113,6 @@
     def __init__(self, name: str | None = None, version: str | None = None):
         self.name = name
         self.version = version
-=======
-    _defaults: dict[str, Node[Any] | Any]
-    _components: dict[str, PipelineComponent[Any]]
-
-    def __init__(self):
->>>>>>> b818ed5a
         self._nodes = {}
         self._aliases = {}
         self._defaults = {}
@@ -128,7 +120,7 @@
         self._anon_nodes = set()
         self._clear_caches()
 
-    def meta(self, *, include_hash: bool = True) -> PipelineMeta:
+    def meta(self, *, include_hash: bool = True) -> config.PipelineMeta:
         """
         Get the metadata (name, version, hash, etc.) for this pipeline without
         returning the whole config.
@@ -137,7 +129,7 @@
             include_hash:
                 Whether to include a configuration hash in the metadata.
         """
-        meta = PipelineMeta(name=self.name, version=self.version)
+        meta = config.PipelineMeta(name=self.name, version=self.version)
         if include_hash:
             meta.hash = self.config_hash()
         return meta
@@ -509,7 +501,7 @@
             are present in the pipeline.
         """
         meta = self.meta(include_hash=False)
-        config = PipelineConfig(meta=meta)
+        cfg = PipelineConfig(meta=meta)
 
         # We map anonymous nodes to hash-based names for stability.  If we ever
         # allow anonymous components, this will need to be adjusted to maintain
@@ -523,11 +515,11 @@
                     # skip nodes that no longer exist
                     continue
                 case LiteralNode(name, value):
-                    cfg = PipelineLiteral.represent(value)
-                    sname = str(uuid5(NAMESPACE_LITERAL_DATA, cfg.model_dump_json()))
+                    lit = config.PipelineLiteral.represent(value)
+                    sname = str(uuid5(NAMESPACE_LITERAL_DATA, lit.model_dump_json()))
                     _log.debug("renamed anonymous node %s to %s", name, sname)
                     remapped[name] = sname
-                    config.literals[sname] = cfg
+                    cfg.literals[sname] = lit
                 case _:
                     # the pipeline only generates anonymous literal nodes right now
                     raise RuntimeError(f"unexpected anonymous node {node}")
@@ -539,26 +531,26 @@
 
             match node:
                 case InputNode():
-                    config.inputs.append(PipelineInput.from_node(node))
+                    cfg.inputs.append(config.PipelineInput.from_node(node))
                 case LiteralNode(name, value):
-                    config.literals[name] = PipelineLiteral.represent(value)
+                    cfg.literals[name] = config.PipelineLiteral.represent(value)
                 case ComponentNode(name):
-                    config.components[name] = PipelineComponent.from_node(node, remapped)
+                    cfg.components[name] = config.PipelineComponent.from_node(node, remapped)
                 case FallbackNode(name, alternatives):
-                    config.components[name] = PipelineComponent(
+                    cfg.components[name] = config.PipelineComponent(
                         code="@use-first-of",
                         inputs=[remapped.get(n.name, n.name) for n in alternatives],
                     )
                 case _:  # pragma: nocover
                     raise RuntimeError(f"invalid node {node}")
 
-        config.aliases = {a: t.name for (a, t) in self._aliases.items()}
-        config.defaults = {n: t.name for (n, t) in self._defaults.items()}
+        cfg.aliases = {a: t.name for (a, t) in self._aliases.items()}
+        cfg.defaults = {n: t.name for (n, t) in self._defaults.items()}
 
         if include_hash:
-            config.meta.hash = hash_config(config)
-
-        return config
+            cfg.meta.hash = config.hash_config(cfg)
+
+        return cfg
 
     def config_hash(self) -> str:
         """
@@ -579,7 +571,7 @@
         if self._hash is None:
             # get the config *without* a hash
             cfg = self.get_config(include_hash=False)
-            self._hash = hash_config(cfg)
+            self._hash = config.hash_config(cfg)
         return self._hash
 
     @classmethod
@@ -601,7 +593,7 @@
             pipe.literal(data.decode(), name=name)
 
         # pass 2: add components
-        to_wire: list[PipelineComponent] = []
+        to_wire: list[config.PipelineComponent] = []
         for name, comp in cfg.components.items():
             if comp.code.startswith("@"):
                 # ignore special nodes in first pass
