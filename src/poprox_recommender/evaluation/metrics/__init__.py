--- conflicted
+++ resolved
@@ -7,15 +7,11 @@
 from lenskit.metrics import call_metric
 from lenskit.metrics.ranking import NDCG, RecipRank
 
-<<<<<<< HEAD
 from poprox_concepts import Article, ArticleSet
 from poprox_recommender.evaluation.metrics.entropy import rank_bias_entropy
 from poprox_recommender.evaluation.metrics.gini import gini
 from poprox_recommender.evaluation.metrics.kcoverage import k_coverage_score
 from poprox_recommender.evaluation.metrics.lip import least_item_promoted
-=======
-from poprox_concepts import Article, CandidateSet
->>>>>>> 2e0bf8d7
 from poprox_recommender.evaluation.metrics.rbo import rank_biased_overlap
 
 __all__ = ["rank_biased_overlap", "ProfileRecs", "measure_profile_recs"]
@@ -37,7 +33,7 @@
     articles = []
     for _, row in rec_df.iterrows():
         articles.append(Article(article_id=row["item_id"], headline=""))
-    return CandidateSet(articles=articles)
+    return ArticleSet(articles=articles)
 
 
 def measure_profile_recs(profile: ProfileRecs) -> list[dict[str, Any]]:
@@ -76,7 +72,7 @@
             single_rbo5 = None
             single_rbo10 = None
 
-        rbe = rank_bias_entropy(final_rec, k=10)
+        rbe = rank_bias_entropy(final_rec, k=10, d=0.5)
         gini_index = gini(final_rec)
         k_coverage = k_coverage_score(ranked, reranked, k=1)
         lip = least_item_promoted(ranked, reranked, k=10)
