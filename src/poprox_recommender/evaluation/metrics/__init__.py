--- conflicted
+++ resolved
@@ -8,14 +8,21 @@
 from lenskit.metrics.ranking import NDCG, RecipRank
 
 from poprox_concepts import Article, CandidateSet
-from poprox_recommender.evaluation.metrics.gini import gini_coeff
 from poprox_recommender.evaluation.metrics.gini_topics import gini_topics
 from poprox_recommender.evaluation.metrics.k_coverage import k_coverage_score
 from poprox_recommender.evaluation.metrics.lip import least_item_promoted
 from poprox_recommender.evaluation.metrics.rbe import rank_bias_entropy
 from poprox_recommender.evaluation.metrics.rbo import rank_biased_overlap
 
-__all__ = ["rank_biased_overlap", "ProfileRecs", "measure_profile_recs"]
+__all__ = [
+    "rank_biased_overlap",
+    "ProfileRecs",
+    "measure_profile_recs",
+    "gini_topics",
+    "least_item_promoted",
+    "k_coverage_score",
+    "rank_bias_entropy",
+]
 
 logger = logging.getLogger(__name__)
 
@@ -50,89 +57,6 @@
     truth = truth[truth["rating"] > 0]
     truth = ItemList.from_df(truth)
 
-<<<<<<< HEAD
-    results = []
-
-    for name, recs in all_recs.groupby("recommender", observed=True):
-        final_rec_df = recs[recs["stage"] == "final"]
-        final_rec = ItemList.from_df(final_rec_df)
-
-        single_rr = call_metric(RecipRank, final_rec, truth)
-        single_ndcg5 = call_metric(NDCG, final_rec, truth, k=5)
-        single_ndcg10 = call_metric(NDCG, final_rec, truth, k=10)
-
-        ranked_rec_df = recs[recs["stage"] == "ranked"]
-        ranked = convert_df_to_article_set(ranked_rec_df)
-
-        reranked_rec_df = recs[recs["stage"] == "reranked"]
-        reranked = convert_df_to_article_set(reranked_rec_df)
-
-        if ranked and reranked:
-            single_rbo5 = rank_biased_overlap(ranked, reranked, k=5)
-            single_rbo10 = rank_biased_overlap(ranked, reranked, k=10)
-        else:
-            single_rbo5 = None
-            single_rbo10 = None
-        rbe = rank_bias_entropy(ranked, k=10, d=0.5)
-        gini = gini_coeff(ranked)
-        gini_over_topics = gini_topics(ranked)
-        k_coverage = k_coverage_score(ranked, reranked, k=1)
-        lip = least_item_promoted(ranked, reranked, k=10)
-
-        rbe = rank_bias_entropy(ranked, k=10, d=0.5)
-        gini = gini_coeff(ranked)
-        k_coverage = k_coverage_score(ranked, reranked, k=1)
-        lip = least_item_promoted(ranked, reranked, k=10)
-
-        logger.debug(
-            "profile %s rec %s: NDCG@5=%0.3f, NDCG@10=%0.3f, RR=%0.3f",
-            "RBO@5=%0.3f, RBO@10=%0.3f",
-            " LIP=%0.3f, KCoverage=%0.3f, RBE=%0.3f, Gini=%0.3f, Gini_=%0.3f",
-            profile_id,
-            name,
-            single_ndcg5,
-            single_ndcg10,
-            single_rr,
-            single_rbo5 or -1.0,
-            single_rbo10 or -1.0,
-            lip,
-            k_coverage,
-            rbe,
-            gini,
-            gini_over_topics,
-        )
-
-        results.append(
-            {
-                "profile_id": profile_id,
-                "recommender": name,
-                # FIXME: this is some hard-coded knowledge of our rec pipeline, but this
-                # whole function should be revised for generality when we want to support
-                # other pipelines.
-                "personalized": len(ranked.articles) > 0,
-                "NDCG@5": single_ndcg5,
-                "NDCG@10": single_ndcg10,
-                "RR": single_rr,
-                "RBO@5": single_rbo5,
-                "RBO@10": single_rbo10,
-                "rank_based_entropy": rbe,
-                "gini_index": gini,
-                "gini_topics": gini_over_topics,
-                "k_coverage": k_coverage,
-                "least_item_promoted": lip,
-            }
-        )
-
-    return results
-
-
-@ray.remote(num_cpus=1)
-def measure_batch(profiles: list[ProfileRecs]) -> list[list[dict[str, Any]]]:
-    """
-    Measure a batch of profile recommendations.
-    """
-    return [measure_profile_recs(profile) for profile in profiles]
-=======
     final_rec_df = recs[recs["stage"] == "final"]
     final_rec = ItemList.from_df(final_rec_df)
 
@@ -149,18 +73,31 @@
     if ranked and reranked:
         single_rbo5 = rank_biased_overlap(ranked, reranked, k=5)
         single_rbo10 = rank_biased_overlap(ranked, reranked, k=10)
+        k_coverage = k_coverage_score(ranked, reranked, k=1)
+        lip = least_item_promoted(ranked, reranked, k=10)
+        gini_over_topics = gini_topics(ranked)
     else:
         single_rbo5 = None
         single_rbo10 = None
+        k_coverage = None
+        lip = None
+        gini_over_topics = None
+
+    rbe = rank_bias_entropy(ranked, k=10, d=0.5)
 
     logger.debug(
         "profile %s: NDCG@5=%0.3f, NDCG@10=%0.3f, RR=%0.3f, RBO@5=%0.3f, RBO@10=%0.3f",
+        " LIP=%0.3f, KCoverage=%0.3f, RBE=%0.3f, Gini_Topics=%0.3f",
         profile_id,
         single_ndcg5,
         single_ndcg10,
         single_rr,
         single_rbo5 or -1.0,
         single_rbo10 or -1.0,
+        lip,
+        k_coverage,
+        rbe,
+        gini_over_topics,
     )
 
     return {
@@ -174,5 +111,8 @@
         "RR": single_rr,
         "RBO@5": single_rbo5,
         "RBO@10": single_rbo10,
-    }
->>>>>>> fdf5fbc2
+        "rank_based_entropy": rbe,
+        "gini_topics": gini_over_topics,
+        "k_coverage": k_coverage,
+        "least_item_promoted": lip,
+    }