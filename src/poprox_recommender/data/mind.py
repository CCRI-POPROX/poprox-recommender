"""
Support for loading MIND_ data for evaluation.

.. _MIND: https://msnews.github.io/
"""

# pyright: basic
from __future__ import annotations

import logging
import zipfile
from typing import Generator, cast
from uuid import NAMESPACE_URL, UUID, uuid5

import pandas as pd

from poprox_concepts import Article, Click, Entity, InterestProfile, Mention
from poprox_concepts.api.recommendations import RecommendationRequest
<<<<<<< HEAD
from poprox_recommender.data.data import Data
=======
from poprox_recommender.data.eval import EvalData
>>>>>>> 5e77cc09
from poprox_recommender.paths import project_root

logger = logging.getLogger(__name__)
TEST_REC_COUNT = 10


<<<<<<< HEAD
class MindData(Data):
=======
class MindData(EvalData):
>>>>>>> 5e77cc09
    """
    News and behavior data loaded from MIND data.
    """

    news_df: pd.DataFrame
    news_id_map: dict[UUID, str]
    behavior_df: pd.DataFrame
    behavior_id_map: dict[UUID, str]

    def __init__(self, archive: str = "MINDlarge_dev"):
        news_df, behavior_df = load_mind_frames(archive)
        # index data frames for quick lookup of users & articles
        self.news_df = news_df.set_index("id")
        if not self.news_df.index.unique:
            logger.warning("news data has non-unique index")

        self.behavior_df = behavior_df.set_index("impression_id")
        if not self.behavior_df.index.unique:
            logger.warning("behavior data has non-unique index")

        # add and reverse-index the UUIDs
        ns_article = uuid5(NAMESPACE_URL, "https://data.poprox.io/mind/article/")
        self.news_df["uuid"] = [uuid5(ns_article, aid) for aid in self.news_df.index.values]
        self.news_id_map = dict(zip(self.news_df["uuid"], self.news_df.index))

        ns_impression = uuid5(NAMESPACE_URL, "https://data.poprox.io/mind/impression/")
        self.behavior_df["uuid"] = [uuid5(ns_impression, str(iid)) for iid in self.behavior_df.index.values]
        self.behavior_id_map = dict(zip(self.behavior_df["uuid"], self.behavior_df.index))

    def news_id_for_uuid(self, uuid: UUID) -> str:
        return self.news_id_map[uuid]

    def news_uuid_for_id(self, id: str) -> UUID:
        return cast(UUID, self.news_df.loc[id, "uuid"])

    def behavior_id_for_uuid(self, uuid: UUID) -> str:
        return self.behavior_id_map[uuid]

    def behavior_uuid_for_id(self, id: str) -> UUID:
        return cast(UUID, self.behavior_df.loc[id, "uuid"])

    @property
    def n_profiles(self) -> int:
        return self.behavior_df.shape[0]

    @property
    def n_articles(self) -> int:
        return self.news_df.shape[0]

    def profile_truth(self, user: UUID) -> pd.DataFrame | None:
        """
        Look up the ground-truth data for a particular user profile,
        in LensKit format with item UUIDs for item IDs.
        """
        try:
            uid = self.behavior_id_for_uuid(user)
            imp_log = str(self.behavior_df.loc[uid, "impressions"])
        except KeyError:
            raise ValueError(f"unknown user {user}")

        # helper generator to only split articles once
        def split_records():
            for article in imp_log.split():
                iid, rv = article.split("-")
                yield iid, int(rv)

        truth = pd.DataFrame.from_records(
            split_records(),
            columns=["mind_item_id", "rating"],
        )
        truth["item"] = [self.news_uuid_for_id(aid) for aid in truth["mind_item_id"]]
        return truth.set_index("item")

    def iter_profiles(self) -> Generator[RecommendationRequest]:
        for row in self.behavior_df.itertuples():
            clicked_ids: list[str] = row.clicked_news.split()  # type: ignore
            cand_pairs: list[str] = row.impressions.split()  # type: ignore

            clicks = [Click(article_id=self.news_uuid_for_id(aid)) for aid in clicked_ids]
            past = []
            for aid in clicked_ids:
                past.append(self.lookup_article(id=aid))

            today = []
            for pair in cand_pairs:
                aid, _clicked = pair.split("-")
                today.append(self.lookup_article(id=aid))

            clicks = [Click(article_id=self.news_uuid_for_id(aid)) for aid in clicked_ids]
            profile = InterestProfile(profile_id=cast(UUID, row.uuid), click_history=clicks, onboarding_topics=[])
            yield RecommendationRequest(
                todays_articles=today, past_articles=past, interest_profile=profile, num_recs=TEST_REC_COUNT
            )

    def lookup_article(self, *, id: str | None = None, uuid: UUID | None = None):
        if uuid is None:
            if id:
                uuid = self.news_uuid_for_id(id)
            else:
                raise ValueError("must provide one of uuid, id")
        elif id is None:
            id = self.news_id_for_uuid(uuid)

        category = Entity(name=str(self.news_df.loc[id, "category"]), entity_type="category", source="MIND")
        subcategory = Entity(name=str(self.news_df.loc[id, "subcategory"]), entity_type="subcategory", source="MIND")

        article = Article(
            article_id=uuid,
            url=f"urn:uuid:{uuid}",
            headline=str(self.news_df.loc[id, "title"]),
            mentions=[Mention(source="MIND", relevance=1, entity=entity) for entity in [category, subcategory]],
        )
        return article


def load_mind_frames(archive: str = "MINDlarge_dev") -> tuple[pd.DataFrame, pd.DataFrame]:
    data = project_root() / "data"
    logger.info("loading MIND data from %s", archive)
    with zipfile.ZipFile(data / f"{archive}.zip") as zf:
        behavior_df = _read_zipped_tsv(
            zf, "behaviors.tsv", ["impression_id", "user", "time", "clicked_news", "impressions"]
        )
        size = behavior_df.memory_usage(deep=True).sum()
        logger.info("loaded %d impressions from %s (%.1f MiB)", len(behavior_df), archive, size / (1024 * 1024))

        # FIXME: don't blanket fillna
        behavior_df.fillna("", inplace=True)

        news_df = _read_zipped_tsv(zf, "news.tsv", ["id", "category", "subcategory", "title"])
        size = news_df.memory_usage(deep=True).sum()
        logger.info("loaded %d articles from %s (%.1f MiB)", len(news_df), archive, size / (1024 * 1024))

    return news_df, behavior_df


def _read_zipped_tsv(zf: zipfile.ZipFile, name: str, columns: list[str]) -> pd.DataFrame:
    """
    Read a TSV file from the compressed MIND data as a Pandas data frame.

    Args:
        zf: The zip file, opened for reading.
        name: The name of the file to read within the zip file (e.g. ``news.tsv``).
        columns: The column names for this zip file.
    """
    with zf.open(name, "r") as content:
        return pd.read_table(
            content,
            header=None,
            usecols=range(len(columns)),
            names=columns,
        )<|MERGE_RESOLUTION|>--- conflicted
+++ resolved
@@ -16,22 +16,14 @@
 
 from poprox_concepts import Article, Click, Entity, InterestProfile, Mention
 from poprox_concepts.api.recommendations import RecommendationRequest
-<<<<<<< HEAD
-from poprox_recommender.data.data import Data
-=======
 from poprox_recommender.data.eval import EvalData
->>>>>>> 5e77cc09
 from poprox_recommender.paths import project_root
 
 logger = logging.getLogger(__name__)
 TEST_REC_COUNT = 10
 
 
-<<<<<<< HEAD
-class MindData(Data):
-=======
 class MindData(EvalData):
->>>>>>> 5e77cc09
     """
     News and behavior data loaded from MIND data.
     """
