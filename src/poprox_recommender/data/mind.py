"""
Support for loading MIND_ data for evaluation.

.. _MIND: https://msnews.github.io/
"""

# pyright: basic
from __future__ import annotations

import logging
from pathlib import Path
from typing import Generator, Literal
from uuid import NAMESPACE_URL, UUID, uuid5

import duckdb
import pandas as pd
from duckdb import DuckDBPyConnection

from poprox_concepts.api.recommendations import RecommendationRequestV4
from poprox_concepts.domain import Article, CandidateSet, Click, Entity, InterestProfile, Mention
from poprox_recommender.data.eval import EvalData
from poprox_recommender.paths import project_root

logger = logging.getLogger(__name__)
TEST_REC_COUNT = 10
NAMESPACE_ARTICLE = uuid5(NAMESPACE_URL, "https://data.poprox.io/mind/article/")
NAMESPACE_IMPRESSION = uuid5(NAMESPACE_URL, "https://data.poprox.io/mind/impression/")


class MindData(EvalData):
    """
    News and behavior data loaded from MIND data.
    """

    name: str
    "Name of the MIND dataset."
    path: Path
    "Path to the MIND database."
    duck: DuckDBPyConnection
    "DuckDB connection."

    _article_count: int
    _impression_count: int

    def __init__(self, archive: str = "MINDsmall_dev"):
        self.name = archive
        self.path = project_root() / "data" / f"{archive}.db"

        if not self.path.exists():
            raise FileNotFoundError(self.path)

        self.duck = duckdb.connect(self.path, read_only=True)

        # pre-fetch counts
        self.duck.execute("SELECT COUNT(*) FROM impressions")
        (n,) = self.duck.fetchone() or (0,)
        self._impression_count = n

        self.duck.execute("SELECT COUNT(*) FROM articles")
        (n,) = self.duck.fetchone() or (0,)
        self._article_count = n

    def news_uuid_for_id(self, id: str | int) -> UUID:
        if isinstance(id, int):
            id = f"N{id}"
        return uuid5(NAMESPACE_ARTICLE, id)

    def behavior_uuid_for_id(self, id: str | int) -> UUID:
        return uuid5(NAMESPACE_IMPRESSION, str(id))

    @property
    def n_requests(self) -> int:
        return self._impression_count

    @property
    def n_articles(self) -> int:
        return self._article_count

    def list_articles(self) -> list[UUID]:
        """
        Get the list of all known article UUIDs.
        """
        self.duck.execute("SELECT article_uuid FROM articles")
        return [row[0] for row in self.duck.fetchall()]

    def slate_truth(self, user: UUID) -> pd.DataFrame | None:
        """
        Look up the ground-truth data for a particular user profile,
        in LensKit format with item UUIDs for item IDs.
        """

        self.duck.execute(
            """
            SELECT article_id AS mind_item_id,
                CAST(clicked AS INT2) AS rating
            FROM impressions
            JOIN impression_articles USING (imp_id)
            WHERE imp_uuid = ?
            """,
            [user],
        )
        truth = self.duck.fetch_df()
        truth["item_id"] = [self.news_uuid_for_id(aid) for aid in truth["mind_item_id"]]
        return truth.set_index("item_id")

<<<<<<< HEAD
    def iter_slate_ids(self, *, limit: int | None = None) -> Generator[int]:
=======
    def iter_profiles(self, *, limit: int | None = None) -> Generator[RecommendationRequestV4]:
>>>>>>> ea4338fb
        """
        Iterate the identifiers of recommendations.
        """
        logger.info("querying for test recommendations / impressions")

        # we use 2 queries: an outer query to list the impression IDs, and inner
        # queries to get the articles and article data.  outer query is in a cloned
        # connection so that they don't interfere with each other.
        with self.duck.cursor() as clone:
            query = "SELECT imp_id, imp_uuid FROM impressions"
            if limit is not None:
                assert isinstance(limit, int)
                query += f" LIMIT {limit}"

            clone.execute(query)

            # loop over the results and yield the recommendations
            logger.info("iterating test articles")
            while row := clone.fetchone():
                imp_id, imp_uuid = row

                yield imp_id

    def lookup_request(self, id: int | UUID) -> RecommendationRequestV4:
        if isinstance(id, UUID):
            uuid = id
            self.duck.execute("SELECT imp_id FROM impressions WHERE imp_uuid = ?", [uuid])
            if row := self.duck.fetchone():
                (imp_id,) = row
            else:
                raise KeyError(f"unknown impression {uuid}")
        else:
            imp_id = id
            uuid = self.behavior_uuid_for_id(id)

        assert id is not None

        # get the historical articles and click list
        past = self.lookup_articles(imp_id, relation="history")
        clicks = [Click(article_id=a.article_id) for a in past]

        # get the candidate articles
        today = self.lookup_articles(imp_id, relation="candidates")

        # FIXME the profile ID should probably be the user ID
        profile = InterestProfile(profile_id=uuid, click_history=clicks, onboarding_topics=[])
        return RecommendationRequestV4(
            candidates=CandidateSet(articles=today),
            interacted=CandidateSet(articles=past),
            interest_profile=profile,
            num_recs=TEST_REC_COUNT,
        )

    def lookup_articles(
        self, imp_id: int, *, relation: Literal["history", "candidates", "expanded-candidates"]
    ) -> list[Article]:
        # run the query for the articles we're looking for
        if relation == "history":
            self.duck.execute(
                """
                SELECT article_uuid, category, subcategory, title
                FROM impression_history
                JOIN articles USING (article_id)
                WHERE imp_id = ?
                """,
                [imp_id],
            )
        elif relation == "candidates":
            self.duck.execute(
                """
                SELECT article_uuid, category, subcategory, title
                FROM impression_articles
                JOIN articles USING (article_id)
                WHERE imp_id = ?
                """,
                [imp_id],
            )
        elif relation == "expanded-candidates":
            self.duck.execute(
                """
                SELECT article_uuid, category, subcategory, title
                FROM impression_expanded_candidates
                JOIN articles USING (article_id)
                WHERE imp_id = ?
                """,
                [imp_id],
            )

        articles = []
        while row := self.duck.fetchone():
            articles.append(self._make_article(*row))

        return articles

    def lookup_article(self, *, id: str | None = None, uuid: UUID | None = None):
        if uuid is not None:
            self.duck.execute(
                """
                SELECT article_uuid, category, subcategory, title
                FROM articles
                WHERE article_uuid = ?
                """,
                [uuid],
            )
        elif id is not None:
            assert id[0] == "N"
            id_num = int(id[1:])
            self.duck.execute(
                """
                SELECT article_uuid, category, subcategory, title
                FROM articles
                WHERE article_id = ?
                """,
                [id_num],
            )
        else:
            raise ValueError("must provide one of uuid or id")

        row = self.duck.fetchone()
        if row:
            return self._make_article(*row)
        else:
            raise KeyError(uuid or id)

    def _make_article(self, uuid, category, subcategory, title) -> Article:
        category = Entity(name=category, entity_type="category", source="MIND")
        subcategory = Entity(name=subcategory, entity_type="subcategory", source="MIND")

        return Article(
            article_id=uuid,
            url=f"urn:uuid:{uuid}",
            headline=title,
            mentions=[Mention(source="MIND", relevance=1, entity=entity) for entity in [category, subcategory]],
        )

    # we cannot pickle live DuckDB connections, so drop object + reconnect at startup
    def __getstate__(self):
        return {name: val for name, val in self.__dict__.items() if name != "duck"}

    def __setstate__(self, state):
        self.__dict__.update(state)
        self.duck = duckdb.connect(self.path, read_only=True)<|MERGE_RESOLUTION|>--- conflicted
+++ resolved
@@ -103,11 +103,7 @@
         truth["item_id"] = [self.news_uuid_for_id(aid) for aid in truth["mind_item_id"]]
         return truth.set_index("item_id")
 
-<<<<<<< HEAD
     def iter_slate_ids(self, *, limit: int | None = None) -> Generator[int]:
-=======
-    def iter_profiles(self, *, limit: int | None = None) -> Generator[RecommendationRequestV4]:
->>>>>>> ea4338fb
         """
         Iterate the identifiers of recommendations.
         """
