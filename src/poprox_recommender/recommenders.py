--- conflicted
+++ resolved
@@ -87,89 +87,17 @@
 
     article_embedder = NRMSArticleEmbedder(model_file_path("nrms-mind/news_encoder.safetensors"), device)
     user_embedder = NRMSUserEmbedder(model_file_path("nrms-mind/user_encoder.safetensors"), device)
-<<<<<<< HEAD
-
-=======
-    topic_user_embedder_candidate = UserOnboardingEmbedder(
-        model_file_path("nrms-mind/user_encoder.safetensors"),
-        device,
-        embedding_source="candidates",
-        topic_embedding="avg",
-    )
-    topic_user_embedder_clicked = UserOnboardingEmbedder(
-        model_file_path("nrms-mind/user_encoder.safetensors"),
-        device,
-        embedding_source="clicked",
-        topic_embedding="avg",
-    )
->>>>>>> 50abbea8
+
     topic_user_embedder_static = UserOnboardingEmbedder(
         model_file_path("nrms-mind/user_encoder.safetensors"),
         device,
         embedding_source="static",
         topic_embedding="avg",
     )
-<<<<<<< HEAD
-
-    # topic_user_embedder_candidate = UserOnboardingEmbedder(
-    #     model_file_path("nrms-mind/user_encoder.safetensors"),
-    #     device,
-    #     embedding_source="candidates",
-    #     topic_embedding="avg",
-    # )
-    # topic_user_embedder_clicked = UserOnboardingEmbedder(
-    #     model_file_path("nrms-mind/user_encoder.safetensors"),
-    #     device,
-    #     embedding_source="clicked",
-    #     topic_embedding="avg",
-    # )
-    # topic_user_embedder_hybrid = UserOnboardingEmbedder(
-    #     model_file_path("nrms-mind/user_encoder.safetensors"),
-    #     device,
-    #     embedding_source="hybrid",
-    #     topic_embedding="avg",
-    # )
-    # topic_user_embedder_candidate_score = UserOnboardingEmbedder(
-    #     model_file_path("nrms-mind/user_encoder.safetensors"),
-    #     device,
-    #     embedding_source="candidates",
-    #     topic_embedding="avg",
-    #     scorer_source="TopicalArticleScorer",
-    # )
-    # topic_user_embedder_clicked_score = UserOnboardingEmbedder(
-    #     model_file_path("nrms-mind/user_encoder.safetensors"),
-    #     device,
-    #     embedding_source="clicked",
-    #     topic_embedding="avg",
-    #     scorer_source="TopicalArticleScorer",
-    # )
-    # topic_user_embedder_static_score = UserOnboardingEmbedder(
-    #     model_file_path("nrms-mind/user_encoder.safetensors"),
-    #     device,
-    #     embedding_source="static",
-    #     topic_embedding="avg",
-    #     scorer_source="TopicalArticleScorer",
-    # )
-    # topic_user_embedder_hybrid_score = UserOnboardingEmbedder(
-    #     model_file_path("nrms-mind/user_encoder.safetensors"),
-    #     device,
-    #     embedding_source="hybrid",
-    #     topic_embedding="avg",
-    #     scorer_source="TopicalArticleScorer",
-    # )
-=======
-    topic_user_embedder_hybrid = UserOnboardingEmbedder(
-        model_file_path("nrms-mind/user_encoder.safetensors"),
-        device,
-        embedding_source="hybrid",
-        topic_embedding="avg",
-    )
->>>>>>> 50abbea8
 
     topk_ranker = TopkRanker(num_slots=num_slots)
     mmr = MMRDiversifier(num_slots=num_slots)
     pfar = PFARDiversifier(num_slots=num_slots)
-    # locality_calibrator = LocalityCalibrator(num_slots=num_slots)
     topic_calibrator = TopicCalibrator(num_slots=num_slots)
     sampler = SoftmaxSampler(num_slots=num_slots, temperature=30.0)
 
@@ -181,25 +109,6 @@
         num_slots=num_slots,
     )
 
-<<<<<<< HEAD
-=======
-    nrms_onboarding_pipe_cadidate = build_pipeline(
-        "plain-NRMS-with-onboarding-topics",
-        article_embedder=article_embedder,
-        user_embedder=topic_user_embedder_candidate,
-        ranker=topk_ranker,
-        num_slots=num_slots,
-    )
-
-    nrms_onboarding_pipe_clicked = build_pipeline(
-        "plain-NRMS-with-onboarding-topics",
-        article_embedder=article_embedder,
-        user_embedder=topic_user_embedder_clicked,
-        ranker=topk_ranker,
-        num_slots=num_slots,
-    )
-
->>>>>>> 50abbea8
     nrms_onboarding_pipe_static = build_pipeline(
         "plain-NRMS-with-onboarding-topics",
         article_embedder=article_embedder,
@@ -208,81 +117,14 @@
         num_slots=num_slots,
     )
 
-<<<<<<< HEAD
     nrms_rrf_static_user = build_RRF_pipeline(
         "NRMS+RRF",
         article_embedder=article_embedder,
         user_embedder=user_embedder,
         user_embedder2=topic_user_embedder_static,
-=======
-    nrms_onboarding_pipe_hybrid = build_pipeline(
-        "plain-NRMS-with-onboarding-topics",
-        article_embedder=article_embedder,
-        user_embedder=topic_user_embedder_hybrid,
->>>>>>> 50abbea8
         ranker=topk_ranker,
         num_slots=num_slots,
     )
-
-    # nrms_onboarding_pipe_cadidate = build_pipeline(
-    #     "plain-NRMS-with-onboarding-topics",
-    #     article_embedder=article_embedder,
-    #     user_embedder=topic_user_embedder_candidate,
-    #     ranker=topk_ranker,
-    #     num_slots=num_slots,
-    # )
-
-    # nrms_onboarding_pipe_clicked = build_pipeline(
-    #     "plain-NRMS-with-onboarding-topics",
-    #     article_embedder=article_embedder,
-    #     user_embedder=topic_user_embedder_clicked,
-    #     ranker=topk_ranker,
-    #     num_slots=num_slots,
-    # )
-
-    # nrms_onboarding_pipe_hybrid = build_pipeline(
-    #     "plain-NRMS-with-onboarding-topics",
-    #     article_embedder=article_embedder,
-    #     user_embedder=topic_user_embedder_hybrid,
-    #     ranker=topk_ranker,
-    #     num_slots=num_slots,
-    # )
-
-    # nrms_onboarding_pipe_cadidate_topic_scorer = build_pipeline(
-    #     "plain-NRMS-with-onboarding-topics",
-    #     article_embedder=article_embedder,
-    #     user_embedder=topic_user_embedder_candidate_score,
-    #     ranker=topk_ranker,
-    #     num_slots=num_slots,
-    #     scorer_source="TopicalArticleScorer",
-    # )
-
-    # nrms_onboarding_pipe_clicked_topic_scorer = build_pipeline(
-    #     "plain-NRMS-with-onboarding-topics",
-    #     article_embedder=article_embedder,
-    #     user_embedder=topic_user_embedder_clicked_score,
-    #     ranker=topk_ranker,
-    #     num_slots=num_slots,
-    #     scorer_source="TopicalArticleScorer",
-    # )
-
-    # nrms_onboarding_pipe_static_topic_scorer = build_pipeline(
-    #     "plain-NRMS-with-onboarding-topics",
-    #     article_embedder=article_embedder,
-    #     user_embedder=topic_user_embedder_static_score,
-    #     ranker=topk_ranker,
-    #     num_slots=num_slots,
-    #     scorer_source="TopicalArticleScorer",
-    # )
-
-    # nrms_onboarding_pipe_hybrid_topic_scorer = build_pipeline(
-    #     "plain-NRMS-with-onboarding-topics",
-    #     article_embedder=article_embedder,
-    #     user_embedder=topic_user_embedder_hybrid_score,
-    #     ranker=topk_ranker,
-    #     num_slots=num_slots,
-    #     scorer_source="TopicalArticleScorer",
-    # )
 
     mmr_pipe = build_pipeline(
         "NRMS+MMR",
@@ -308,14 +150,6 @@
         num_slots=num_slots,
     )
 
-    # locality_cali_pipe = build_pipeline(
-    #     "NRMS+Locality+Calibration",
-    #     article_embedder=article_embedder,
-    #     user_embedder=user_embedder,
-    #     ranker=locality_calibrator,
-    #     num_slots=num_slots,
-    # )
-
     softmax_pipe = build_pipeline(
         "NRMS+Softmax",
         article_embedder=article_embedder,
@@ -324,52 +158,14 @@
         num_slots=num_slots,
     )
 
-    nrms_rrf_static_candidate = build_RRF_pipeline(
-        "NRMS+RRF",
-        article_embedder=article_embedder,
-        user_embedder=topic_user_embedder_static,
-        user_embedder2=topic_user_embedder_candidate,
-        ranker=topk_ranker,
-        num_slots=num_slots,
-    )
-
-    nrms_rrf_static_clicked = build_RRF_pipeline(
-        "NRMS+RRF",
-        article_embedder=article_embedder,
-        user_embedder=topic_user_embedder_static,
-        user_embedder2=topic_user_embedder_clicked,
-        ranker=topk_ranker,
-        num_slots=num_slots,
-    )
-
     return {
         "nrms": nrms_pipe,
-<<<<<<< HEAD
-=======
-        "nrms-topics-candidate": nrms_onboarding_pipe_cadidate,
-        "nrms-topics-clicked": nrms_onboarding_pipe_clicked,
-        "nrms-topics-static": nrms_onboarding_pipe_static,
-        "nrms-topics-hybrid": nrms_onboarding_pipe_hybrid,
->>>>>>> 50abbea8
         "mmr": mmr_pipe,
         "pfar": pfar_pipe,
         "topic-cali": topic_cali_pipe,
-        # "locality-cali": locality_cali_pipe,
         "softmax": softmax_pipe,
-<<<<<<< HEAD
         "nrms-topics-static": nrms_onboarding_pipe_static,
         "nrms_rrf_static_user": nrms_rrf_static_user,
-        # "nrms-topics-candidate": nrms_onboarding_pipe_cadidate,
-        # "nrms-topics-clicked": nrms_onboarding_pipe_clicked,
-        # "nrms-topics-hybrid": nrms_onboarding_pipe_hybrid,
-        # "nrms-topics-candidate-score": nrms_onboarding_pipe_cadidate_topic_scorer,
-        # "nrms-topics-clicked-score": nrms_onboarding_pipe_clicked_topic_scorer,
-        # "nrms-topics-static-score": nrms_onboarding_pipe_static_topic_scorer,
-        # "nrms-topics-hybrid-score": nrms_onboarding_pipe_hybrid_topic_scorer,
-=======
-        "nrms_rrf_static_candidate": nrms_rrf_static_candidate,
-        "nrms_rrf_static_clicked": nrms_rrf_static_clicked,
->>>>>>> 50abbea8
     }
 
 
@@ -467,61 +263,6 @@
         o_rank_2 = pipeline.add_component("reranker2", ranker, candidate_articles=o_scored_2, interest_profile=e_user_2)
 
     # Merge recommendations from each strategy
-    pipeline.add_component("recommender", rrf, recs1=o_rank_1, recs2=o_rank_2)
-
-    return pipeline
-
-
-def build_RRF_pipeline(name, article_embedder, user_embedder, user_embedder2, ranker, num_slots):
-    article_scorer = ArticleScorer()
-    rrf = ReciprocalRankFusion(num_slots=num_slots)
-    topk_ranker = TopkRanker(num_slots=num_slots)
-
-    pipeline = Pipeline(name=name)
-
-    # Define pipeline inputs
-    candidates = pipeline.create_input("candidate", ArticleSet)
-    clicked = pipeline.create_input("clicked", ArticleSet)
-    profile = pipeline.create_input("profile", InterestProfile)
-
-    # Compute embeddings
-    e_cand = pipeline.add_component("candidate-embedder", article_embedder, article_set=candidates)
-    e_click = pipeline.add_component("history-embedder", article_embedder, article_set=clicked)
-
-    # First user embedding strategy
-    e_user_1 = pipeline.add_component(
-        "user-embedder",
-        user_embedder,
-        candidate_articles=candidates,
-        clicked_articles=e_click,
-        interest_profile=profile,
-    )
-
-    # Score and rank articles with diversification/calibration reranking
-    o_scored_1 = pipeline.add_component("scorer", article_scorer, candidate_articles=e_cand, interest_profile=e_user_1)
-    o_topk_1 = pipeline.add_component("ranker", topk_ranker, candidate_articles=o_scored_1, interest_profile=e_user_1)
-    if ranker is topk_ranker:
-        o_rank_1 = o_topk_1
-    else:
-        o_rank_1 = pipeline.add_component("reranker", ranker, candidate_articles=o_scored_1, interest_profile=e_user_1)
-
-    # Second user embedding strategy
-    e_user_2 = pipeline.add_component(
-        "user-embedder2",
-        user_embedder2,
-        candidate_articles=candidates,
-        clicked_articles=e_click,
-        interest_profile=profile,
-    )
-
-    o_scored_2 = pipeline.add_component("scorer2", article_scorer, candidate_articles=e_cand, interest_profile=e_user_2)
-    o_topk_2 = pipeline.add_component("ranker2", topk_ranker, candidate_articles=o_scored_2, interest_profile=e_user_2)
-    if ranker is topk_ranker:
-        o_rank_2 = o_topk_2
-    else:
-        o_rank_2 = pipeline.add_component("reranker2", ranker, candidate_articles=o_scored_2, interest_profile=e_user_2)
-
-    # Merge recommendations from each strategy
     pipeline.add_component("recommender", rrf, candidates1=o_rank_1, candidates2=o_rank_2)
 
     return pipeline