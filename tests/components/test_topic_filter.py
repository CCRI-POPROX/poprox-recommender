--- conflicted
+++ resolved
@@ -11,11 +11,7 @@
 def test_select_by_topic_filters_articles():
     profile = InterestProfile(
         click_history=[],
-<<<<<<< HEAD
         entity_interests=[
-=======
-        onboarding_topics=[
->>>>>>> f92f24bf
             AccountInterest(entity_id=uuid4(), entity_name="U.S. News", entity_type="topic", preference=4, frequency=1),
             AccountInterest(entity_id=uuid4(), entity_name="Politics", entity_type="topic", preference=5, frequency=2),
             AccountInterest(
