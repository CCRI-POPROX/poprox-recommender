--- conflicted
+++ resolved
@@ -9,19 +9,6 @@
       size: 103456245
     - path: src/poprox_recommender/evaluation/offline.py
       hash: md5
-<<<<<<< HEAD
-      md5: 47208aebed34c7c07c1be9a6cf401ff8
-      size: 5554
-    outs:
-    - path: outputs/metrics.json
-      hash: md5
-      md5: 3cba27989327b82251918fd9e04cbdb2
-      size: 90
-    - path: outputs/user-metrics.csv.gz
-      hash: md5
-      md5: 3cc77984bd933f8919716273193079df
-      size: 9370693
-=======
       md5: 7fef704fcb0174a79a7502efac53f95b
       size: 6090
     outs:
@@ -32,5 +19,4 @@
     - path: outputs/user-metrics.csv
       hash: md5
       md5: b1dd1cf4705ecfc71e143541c278ad23
-      size: 534
->>>>>>> 2267f1a7
+      size: 534