--- conflicted
+++ resolved
@@ -7,8 +7,6 @@
   pull_request:
 
 jobs:
-<<<<<<< HEAD
-=======
   full-tests:
     name: Run the PyTest tests
     runs-on: ubuntu-latest
@@ -47,7 +45,6 @@
         env:
           POPROX_CI_WITHOUT_MIND: 1
 
->>>>>>> 5af2c8c1
   nodata-tests:
     name: Run the PyTest tests without model data
     runs-on: ubuntu-latest
